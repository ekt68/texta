--- conflicted
+++ resolved
@@ -83,12 +83,11 @@
   font-weight: bold;
 }
 
-<<<<<<< HEAD
 
 textarea {
     max-width: 100%;
     max-height: 100%;
-=======
+}
 /* Datatables buttons plugin hide columns buttons */
 .dt-button.buttons-columnVisibility {
   background-color: Transparent;
@@ -119,5 +118,4 @@
 
 .dt-button.buttons-columnVisibility.toggleAllButton.active {
   color: #003000;
->>>>>>> 77430736
 }