--- conflicted
+++ resolved
@@ -150,118 +150,8 @@
 #saved-searches-panel::-webkit-scrollbar-thumb {
   background: #888; 
 }
-<<<<<<< HEAD
-.dataTables_scrollBody{
-  height: 100%;
-  overflow: auto;
-}
-.dataTables_scroll{
-  height: 100%;
-  padding-bottom: 20px;
-  flex-direction: column;
-}
-#examples_wrapper{
-  height: 100%;
-  display: flex;
-  flex-direction: column;
-}
-.panels-wrapper-div{
-  width: 100%;
-  overflow-y: scroll;
-  padding: 0;
-}
-.panels-wrapper-div::-webkit-scrollbar{
-  display: none;
-}
-.panels-wrapper-div>form{
-  padding: 0;
-}
-.main-content{
-  padding: 0;
-}
-.main-content>.panel>.panel-heading{
-  grid-area: header;
-}
-.main-content>.panel>.panel-body{
-  grid-area: main;
-  overflow: hidden;
-  width: inherit !important;
-}
-#actions-btn{
-  margin-right:7px 
-}
-.main-content>.panel{
-  display: grid;
-  grid-template-rows: 40px 1fr;
-  min-height: 100%;
-  grid-template-areas: "header" "main";
-  background: rgb(245, 245, 245);
-  padding: 0;
-}
-.default-table-wrapper{
-  overflow: scroll;
-  height: 100%;
-}
-body>.container-fluid{
-  padding: 0;
-}
-.navbar{
-  margin-bottom:0;
-}
-.panel{
-  border: 0;
-}
-.container-fluid *{
-  border-radius: 0;
-}
-.dropdown-row div{
-  padding: 0;
-}
-.dropdown-row{
-  margin:0;
-  display: flex;
-}
-.dropdown-row>.col-sm-4{
-  min-width: 70px;
-}
-.dropdown-row>.col-sm-3{
-  min-width: 56px;
-}
-
-@media only screen and (min-width: 1200px){
-  body>.container-fluid, .row, .main-content, .side-content, .main-content>.panel {
-      height: 100%;
- }
-  .container-fluid> .row{
-      margin:0;
-     /*navbar pushing content down by this much*/
-      border-bottom: 50px solid;
- }
-}
-@media only screen and (max-width: 1200px) {
-  html, body {
-      overflow: visible;
- }
-  .dataTables_scroll{
-      height: 90vh;
-      padding-bottom: 20px !important;
- }
-  .main-content>.panel>.panel-body{
-      overflow: visible;
- }
-}
-@media only screen and (max-width: 1460px) {
-  .dropdown-row{
-    display: flex;
-    flex-direction: column !important;
-  }
-  .dropdown-row div{
-    width: 100% !important; 
-  }
-=======
 
 /* Handle on hover */
 #saved-searches-panel::-webkit-scrollbar-thumb:hover {
   background: #555; 
->>>>>>> bcdd24d1
 }