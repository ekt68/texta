/* global swal PREFIX swalCustomTypeDisplay */
var counter = 1
var factValSubCounter = {}
$(document).ready(function () {
    getSearches()
    changeAggField(1)
    $('#constraint_field').on('changed.bs.select', function (e, clickedIndex, isSelected, previousValue) {
        filterConstraintField($('#constraint_field option:selected').val())
    })

    var searchID = getUrlParameter('search')
    if (searchID !== undefined) {
        renderSavedSearch(searchID)
        /* global query */
        query()
    }
    $('#mlt_doc_slider').slider({
        formatter: function (value) {
            return value
        }
    })

})

var getUrlParameter = function getUrlParameter (sParam) {
    let sPageURL = decodeURIComponent(window.location.search.substring(1))

    let sURLVariables = sPageURL.split('&')

    let sParameterName

    let i

    for (i = 0; i < sURLVariables.length; i++) {
        sParameterName = sURLVariables[i].split('=')

        if (sParameterName[0] === sParam) {
            return sParameterName[1] === undefined ? true : sParameterName[1]
        }
    }
}
function getQuery () {
    let formElement = document.getElementById('filters')
    let request = new XMLHttpRequest()

    request.onreadystatechange = function () {
        if (request.readyState === 4 && request.status === 200) {
            if (request.responseText.length > 0) {
                let queryQontainer = $('#query-modal-content')
                queryQontainer.html(JSON.stringify(JSON.parse(request.responseText)))
            }
        }
    }

    request.open('POST', PREFIX + '/get_query')
    request.send(new FormData(formElement), true)
}

function save () {
    const prompt = async () => {
        const {
            value: description
        } = await swal({
            title: 'Enter description for the search.',
            input: 'text',
            inputPlaceholder: 'description',
            showCancelButton: true,
            inputValidator: (value) => {
                return !value && 'Field empty!'
            }
        })
        if (description) {
            swal({
                type: 'success',
                title: 'Successfully saved search.'
            })

            $('#search_description').val(description)
            var formElement = document.getElementById('filters')
            var request = new XMLHttpRequest()
            request.onreadystatechange = function () {
                if (request.readyState === 4 && request.status === 200) {
                    getSearches()
                }
            }

            request.open('POST', PREFIX + '/save')
            request.send(new FormData(formElement), true)
        }
    }
    prompt()
}
function getSearches () {
    var request = new XMLHttpRequest()
    var formElement = document.getElementById('filters')

    request.onreadystatechange = function () {
        if (request.readyState === 4 && request.status === 200) {
            if (request.responseText.length > 0) {
                displaySearches(JSON.parse(request.responseText))
            }
        }
    }

    request.open('GET', PREFIX + '/listing')
    request.send(new FormData(formElement), true)
}

function removeSearchCallback (responseText) {
    var searchDiv = document.getElementById('search_' + responseText)
    searchDiv.parentNode.removeChild(searchDiv)
}

function removeSearches () {
    var searchesContainer = document.getElementById('saved_searches')
    let checkboxList = searchesContainer.getElementsByTagName('input')
    let pkArray = []
    for (let item of checkboxList) {
        if (item.checked) {
            pkArray.push(item.value)
        }
    }
    if (pkArray.length > 0) {
        deleteSelectedSearches(pkArray)
    } else {
        swalCustomTypeDisplay(SwalType.ERROR,'Please select a saved search first.')
    }
}
function deleteSelectedSearches (pkArray) {
    swal({
        title: 'Are you sure you want to delete this search?',
        text: 'The saved search will be deleted.',
        type: 'warning',
        showCancelButton: true,
        confirmButtonColor: '#73AD21',
        cancelButtonColor: '#d33',
        confirmButtonText: 'Yes'
    }).then((result) => {
        if (result.value) {
            $.ajax({
                url: PREFIX + '/delete',
                data: { data: JSON.stringify({ pks: pkArray }) },
                type: 'POST'
            }).then(() => {
                pkArray.forEach(element => {
                    let searchDiv = document.getElementById('search_' + element)
                    searchDiv.parentNode.removeChild(searchDiv)
                })
            })
        }
    })
}
function displaySearches (searches) {
    var searchesContainer = document.getElementById('saved_searches')
    while (searchesContainer.firstChild) {
        searchesContainer.removeChild(searchesContainer.firstChild)
    }

    for (var i = 0; i < searches.length; i++) {
        let searchDiv = document.createElement('tr')

        let inputElement = document.createElement('input')
        let urlElement = document.createElement('span')

        searchDiv.id = 'search_' + searches[i].id

        inputElement.type = 'checkbox'
        inputElement.name = 'saved_search_' + i
        inputElement.value = searches[i].id

        urlElement.className = 'glyphicon glyphicon-copy pointer'

        urlElement.onclick = (function (id) {
            return function () {
                var loc = window.location.href
                let searchUrl = loc + '?search=' + id

                const el = document.createElement('textarea')
                el.value = searchUrl
                document.body.appendChild(el)
                el.select()
                document.execCommand('copy')
                document.body.removeChild(el)

                const notification = swal.mixin({
                    toast: true,
                    position: 'bottom-start',
                    showConfirmButton: false,
                    timer: 3000
                })

                notification({
                    type: 'success',
                    title: 'Copied search link to clipboard',
                    text: searchUrl
                })
            }
        }(searches[i].id))

        let inputCol = document.createElement('td')
        inputCol.appendChild(inputElement)
        searchDiv.appendChild(inputCol)

        let textCol = document.createElement('td')
        let textNode = document.createTextNode(searches[i].desc)
        let renderAnchor = document.createElement('a')
        renderAnchor.appendChild(textNode)
        renderAnchor.title = 'Display search parameters'
        renderAnchor.setAttribute('role', 'button')
        renderAnchor.onclick = (function (id) {
            return function () {
                renderSavedSearch(id)
            }
        }(searches[i].id))

        textCol.appendChild(renderAnchor)
        searchDiv.appendChild(textCol)

        let urlCol = document.createElement('td')
        urlCol.appendChild(urlElement)
        searchDiv.appendChild(urlCol)

        searchesContainer.appendChild(searchDiv)
    }
}

function renderSavedSearch (searchID) {
    $.get(PREFIX + '/get_srch_query', {
        search_id: searchID
    }, function (data) {
        data = JSON.parse(data)

        $('#constraints').empty()
        for (var i = 0; i < data.length; i++) {
            renderSavedSearchField(data[i], '', '')
        }
    })
}

function renderSavedSearchField (fieldData, minDate, maxDate) {
    if (fieldData.constraint_type === 'date') {
        makeDateField(minDate, maxDate, fieldData)
        $(`#field_${counter.toString()} #daterange_from_${counter.toString()}`).val(fieldData.start_date)
        $(`#field_${counter.toString()} #daterange_to_${counter.toString()}`).val(fieldData.end_date)
    } else if (fieldData.constraint_type === 'string') {
        makeTextField(fieldData, true)
        $(`#match_operator_${counter.toString()}`).val(fieldData.operator)
        $(`#match_type_${counter.toString()}`).val(`match_${fieldData.match_type}`)
        $(`#match_slop_${counter.toString()}`).val(fieldData.slop)
        $(`#match_txt_${counter.toString()}`).val(fieldData.content.join('\n'))
    } else if (fieldData.constraint_type === 'facts') {
        makeFactField(fieldData)
        $(`#fact_operator_${counter.toString()}`).val(fieldData.operator)
        $(`#fact_txt_${counter.toString()}`).val(fieldData.content.join('\n'))
    } else if (fieldData.constraint_type === 'str_fact_val') {
        makeStrFactField(fieldData)        
        $(`#fact_operator_${counter.toString()}`).val(fieldData.operator)
        for (var i = 0; i < fieldData.sub_constraints.length; i++) {
            var subConstraint = fieldData.sub_constraints[i]

            $('#fact_txt_' + counter.toString() + '_' + (factValSubCounter[counter.toString()] - 1)).val(subConstraint.fact_name)
            $('#fact_constraint_op_' + counter.toString() + '_' + (factValSubCounter[counter.toString()] - 1)).val(subConstraint.fact_val_operator)
            $('#fact_constraint_val_' + counter.toString() + '_' + (factValSubCounter[counter.toString()] - 1)).val(subConstraint.fact_val)

            if (i < fieldData.sub_constraints.length - 1) {
                addFactValueFieldConstraint(counter.toString(), fieldData.field)
            }
        }
    } else if (fieldData.constraint_type === 'num_fact_val') {

    }
}

function filterConstraintField (elementToFilter) {
    if (elementToFilter) {
        let fieldType = JSON.parse(elementToFilter).type
        $('#constraint_field option').each(function () {
            var val = $(this).val()
            var data = JSON.parse(val)
            if (data.type !== fieldType) {
                $(this).prop('disabled', true)
            }
        })
    } else {
        $('#constraint_field option').each(function () {
            $(this).prop('disabled', false)
        })
    }
    $('#constraint_field').selectpicker('refresh')
}
function changeFieldElementIdAndName(field, element, elementToChangeTo){
    return $(`${field} #${element}`).attr('id', elementToChangeTo).attr('name', elementToChangeTo)
}
function makeDateField (dateRangeMin, dateRangeMax, fieldData) {
    counter++
    let newID = 'field_' + counter.toString()
    let fieldWithID = '#field_' + counter.toString()
    $('#field_hidden_date').clone().attr('id', newID).appendTo('#constraints')

    changeFieldElementIdAndName(fieldWithID, 'daterange_field_', `daterange_field_${counter.toString()}`).val(fieldData.field)
    changeFieldElementIdAndName(fieldWithID, 'selected_field_', `selected_field_${counter.toString()}`).html(fieldData.field)

    $(`${fieldWithID} #remove_link`).attr('onclick', "javascript:removeField('" + newID + "');")

    $(`${fieldWithID} #daterange_from_`).attr('id', 'daterange_from_' + counter.toString())
    $(`${fieldWithID} #daterange_from_${counter.toString()}`).attr('name', 'daterange_from_' + counter.toString())
    $(`${fieldWithID} #daterange_from_${counter.toString()}`).datepicker({
        format: 'yyyy-mm-dd',
        startView: 2,
        startDate: dateRangeMin,
        endDate: dateRangeMax
    })
    $(fieldWithID + ' #daterange_to_').attr('id', 'daterange_to_' + counter.toString())
    $(fieldWithID + ' #daterange_to_' + counter.toString()).attr('name', 'daterange_to_' + counter.toString())
    $(fieldWithID + ' #daterange_to_' + counter.toString()).datepicker({
        format: 'yyyy-mm-dd',
        startView: 2,
        startDate: dateRangeMin,
        endDate: dateRangeMax
    })
    $(fieldWithID).show()
}

function makeFactField (fieldData) {
    counter++
    let newID = 'field_' + counter.toString()
    var fieldFullId = 'fact_txt_' + counter.toString()
    let fieldWithID = '#field_' + counter.toString()
    $('#field_hidden_fact').clone().attr('id', newID).appendTo('#constraints')
    changeFieldElementIdAndName(fieldWithID, 'fact_operator_', `fact_operator_${counter.toString()}`)
    $(fieldWithID + ' #selected_field_').attr('id', 'selected_field_' + counter.toString()).html(fieldData.field + ' [fact_names]')
    changeFieldElementIdAndName(fieldWithID, 'fact_field_', `fact_field_${counter.toString()}`).val(fieldData.field)
    $(fieldWithID + ' #remove_link').attr('onclick', "javascript:removeField('" + newID + "');")
    changeFieldElementIdAndName(fieldWithID, 'suggestions_', `suggestions_${counter.toString()}`)
    $(fieldWithID + ' #fact_txt_').attr('id', 'fact_txt_' + counter.toString()).attr('name', 'fact_txt_' + counter.toString())
    $(fieldWithID + ' #fact_txt_' + counter.toString()).attr('onkeyup', 'lookup("' + fieldFullId + '",' + counter.toString() + ',"keyup", "FACT_NAME");')
    $(fieldWithID + ' #fact_txt_' + counter.toString()).attr('onfocus', 'lookup("' + fieldFullId + '","' + counter.toString() + '","focus", "FACT_NAME");')
    $(fieldWithID + ' #fact_txt_' + counter.toString()).attr('onblur', 'hide("' + counter.toString() + '");')
    $(fieldWithID).show()
}

function makeTextField (fieldData) {
    counter++
    let newID = 'field_' + counter.toString()
    var fieldFullId = 'fact_txt_' + counter.toString()
    let fieldWithID = '#field_' + counter.toString()
    $('#field_hidden').clone().attr('id', newID).appendTo('#constraints')
    changeFieldElementIdAndName(fieldWithID, 'match_operator_', `match_operator_${counter.toString()}`)
    changeFieldElementIdAndName(fieldWithID, 'selected_field_', `selected_field_${counter.toString()}`).html(fieldData.field)
    changeFieldElementIdAndName(fieldWithID, 'match_field_', `match_field_${counter.toString()}`).val(fieldData.field)
    changeFieldElementIdAndName(fieldWithID, 'match_type_', `match_type_${counter.toString()}`)
    changeFieldElementIdAndName(fieldWithID, 'match_slop_', `match_slop_${counter.toString()}`)
    $(fieldWithID + ' #remove_link').attr('onclick', "javascript:removeField('" + newID + "');")
    changeFieldElementIdAndName(fieldWithID, 'suggestions_', `suggestions_${counter.toString()}`)
    changeFieldElementIdAndName(fieldWithID, 'match_txt_', `match_txt_${counter.toString()}`)
    changeFieldElementIdAndName(fieldWithID, 'match_layer_', `match_layer_${counter.toString()}`)

    var suggestionTypes = ['CONCEPT', 'LEXICON']
    fieldFullId = 'match_txt_' + counter.toString()

    $(fieldWithID + ' #match_txt_' + counter.toString()).attr('onkeyup', 'lookup("' + fieldFullId + '",' + counter.toString() + ',"keyup", \'' + suggestionTypes + '\'); searchAsYouTypeQuery();')
    $(fieldWithID + ' #match_txt_' + counter.toString()).attr('onfocus', 'lookup("' + fieldFullId + '","' + counter.toString() + '","focus", \'' + suggestionTypes + '\');')
    $(fieldWithID + ' #match_txt_' + counter.toString()).attr('onblur', 'hide("' + counter.toString() + '");')
    $(fieldWithID).show()
}

function makeStrFactField (fieldData) {
    var counterStr = counter.toString()
    var subCounter
    if (factValSubCounter[counterStr] === undefined) {
        subCounter = 1
    } else {
        subCounter = factValSubCounter[counterStr]
    }

    var subCounterStr = subCounter.toString()
    var idCombination = counterStr + '_' + subCounterStr

    if (fieldData.constraint_type === 'str_fact_val') {
        addFactValueField(counterStr, subCounterStr, fieldData.field, fieldData.field, 'str')
    } else if (fieldData.constraint_type === 'fact_num_val') {
        addFactValueField(counterStr, subCounterStr, fieldData.field, fieldData.field, 'num')
    }
    factValSubCounter[counterStr] = subCounter + 1
    $('#field_' + counter.toString()).show()
}

function addFactValueFieldConstraint (counterStr) {
    var subCounter
    if (factValSubCounter[counterStr] === undefined) {
        subCounter = 0
    } else {
        subCounter = factValSubCounter[counterStr]
    }

    var subCounterStr = subCounter.toString()

    var idCombination = counterStr + '_' + subCounterStr

    $('#fact_val_rule_').clone().attr('id', 'fact_val_rule_' + idCombination).removeClass('hidden').appendTo('#fact_val_rules_' + counterStr)

    $('#field_' + counterStr + ' #fact_txt_').attr('id', 'fact_txt_' + idCombination).attr('name', 'fact_txt_' + idCombination)
    $('#field_' + counterStr + " input[name='fact_constraint_val_']").attr('name', 'fact_constraint_val_' + idCombination).attr('id', 'fact_constraint_val_' + idCombination)

    var keyFieldId = 'fact_txt_' + idCombination

    $('#field_' + counterStr + ' div[name=constraint_key_container] #suggestions_').attr('id', 'suggestions_' + idCombination).attr('name', 'suggestions_' + idCombination)
    let factTxtElement = $('#fact_txt_' + idCombination)
    factTxtElement.attr('onkeyup', 'lookup("' + keyFieldId + '","' + idCombination + '","keyup", "FACT_NAME");')
    factTxtElement.attr('onfocus', 'lookup("' + keyFieldId + '","' + idCombination + '","focus", "FACT_NAME");')
    factTxtElement.attr('onblur', 'hide("' + idCombination + '");')

    var valIdCombination = idCombination + '_val'
    var valFieldId = 'fact_constraint_val_' + idCombination

    $('#field_' + counterStr + ' div[name=constraint_val_container] #suggestions_').attr('id', 'suggestions_' + valIdCombination).attr('name', 'suggestions_' + valIdCombination)
    let fieldConstraintsElement = $('#fact_constraint_val_' + idCombination)
    fieldConstraintsElement.attr('onkeyup', 'lookup("' + valFieldId + '","' + valIdCombination + '","keyup", "FACT_VAL");')
    fieldConstraintsElement.attr('onfocus', 'lookup("' + valFieldId + '","' + valIdCombination + '","focus", "FACT_VAL");')
    fieldConstraintsElement.attr('onblur', 'hide("' + valIdCombination + '");')

    $('#fact_val_rule_' + idCombination + ' select').attr('name', 'fact_constraint_op_' + idCombination).attr('id', 'fact_constraint_op_' + idCombination)

    // Remove numeric operators from textual fact value
    if ($('#fact_constraint_type_' + counterStr).val() === 'str') {
        $('#fact_constraint_op_' + idCombination + ' option').filter(function (index) {
            return index in {
                2: null,
                3: null,
                4: null,
                5: null
            }
        }).remove()
    }

    var actionButtonContainer = $('#fact_val_rule_' + idCombination + " div[name='fact_action_button']")
    actionButtonContainer.empty()

    var removeButton = $('<button/>')
        .attr('type', 'button')
        .attr('onclick', 'removeFactRule("' + idCombination + '")')
        .addClass('btn btn-sm')

    var removeSpan = $('<span/>')
        .addClass('glyphicon glyphicon-remove')
        .appendTo(removeButton)

    actionButtonContainer.append(removeButton)

    factValSubCounter[counterStr] = factValSubCounter[counterStr] + 1
}
function removeFactRule (ruleID) {
    $('#fact_val_rule_' + ruleID).remove()
}
function addFactValueField (counterStr, subCounterStr, fieldPath, fieldName, valueType) {
    var idCombination = counterStr + '_' + subCounterStr
    var headingSuffix
    if (valueType === 'str') {
        headingSuffix = ' [fact_text_values]'
    } else if (valueType === 'num') {
        headingSuffix = ' [fact_num_values]'
    }

    let fieldWithID = '#field_' + counterStr
    $('#field_hidden_fact_val').clone().attr('id', 'field_' + counterStr).appendTo('#constraints')

    changeFieldElementIdAndName(fieldWithID, 'fact_operator_', `fact_operator_${counterStr}`)
    $('#field_' + counterStr + ' #selected_field_').attr('id', 'selected_field_' + counterStr).html(fieldName + headingSuffix)
    $('#field_' + counterStr + ' #remove_link').attr('onclick', "javascript:removeField('field_" + counterStr + "');")
    changeFieldElementIdAndName(fieldWithID, 'fact_field_', `fact_field_${counterStr}`).val(fieldPath)
    $('#field_' + counterStr + " input[name='fact_constraint_type_']")
        .attr('name', 'fact_constraint_type_' + counterStr)
        .attr('id', 'fact_constraint_type_' + counterStr)
        .val(valueType)

    $('#field_' + counterStr + ' #fact_txt_').attr('id', 'fact_txt_' + idCombination).attr('name', 'fact_txt_' + idCombination)
    $('#field_' + counterStr + " input[name='fact_constraint_val_']").attr('name', 'fact_constraint_val_' + idCombination).attr('id', 'fact_constraint_val_' + idCombination)

    $('#field_' + counterStr + ' #fact_val_rules_').attr('id', 'fact_val_rules_' + counterStr)
    $('#field_' + counterStr + ' #fact_val_rules_' + counterStr + ' #fact_val_rule_').attr('id', 'fact_val_rule_' + idCombination)
    $('#fact_val_rule_' + idCombination + ' select')
        .attr('name', 'fact_constraint_op_' + idCombination)
        .attr('id', 'fact_constraint_op_' + idCombination)

    // Remove numeric operators from textual fact value
    if ($('#fact_constraint_type_' + counterStr).val() === 'str') {
        $('#fact_constraint_op_' + idCombination + ' option').filter(function (index) {
            return index in {
                2: null,
                3: null,
                4: null,
                5: null
            }
        }).remove()
    }

    $('#field_' + counterStr + ' button').attr('onclick', 'addFactValueFieldConstraint("' + counterStr + '","' + fieldPath + '")')

    var keyFieldId = 'fact_txt_' + idCombination

    $('#field_' + counterStr + ' div[name=constraint_key_container] #suggestions_').attr('id', 'suggestions_' + idCombination).attr('name', 'suggestions_' + idCombination)
    let factTxtElement = $('#fact_txt_' + idCombination)
    factTxtElement.attr('onkeyup', 'lookup("' + keyFieldId + '","' + idCombination + '","keyup", "FACT_NAME");')
    factTxtElement.attr('onfocus', 'lookup("' + keyFieldId + '","' + idCombination + '","focus", "FACT_NAME");')
    factTxtElement.attr('onblur', 'hide("' + idCombination + '");')

    var valIdCombination = idCombination + '_val'
    var valFieldId = 'fact_constraint_val_' + idCombination

    $('#field_' + counterStr + ' div[name=constraint_val_container] #suggestions_').attr('id', 'suggestions_' + valIdCombination).attr('name', 'suggestions_' + valIdCombination)
    let factConstraintElement = $('#fact_constraint_val_' + idCombination)
    factConstraintElement.attr('onkeyup', 'lookup("' + valFieldId + '","' + valIdCombination + '","keyup", "FACT_VAL");')
    factConstraintElement.attr('onfocus', 'lookup("' + valFieldId + '","' + valIdCombination + '","focus", "FACT_VAL");')
    factConstraintElement.attr('onblur', 'hide("' + valIdCombination + '");')
}

function addField (dateRangeMin, dateRangeMax, submittedFieldData) {
    var field = []
    $('#constraint_field option').filter(':selected').each(function () {
        var val = $(this).val()
        field.push(val)
    })
    if (field.length <= 0) {
        swal('Warning!', 'No field selected!', 'warning')
        return
    }

    counter++

    var fieldPath = []
    var fieldData = []
    var fieldName = []

    field.forEach(function (data) {
        var jsonData = JSON.parse(data)
        fieldName.push(jsonData.label)
        fieldPath.push(jsonData.path)
    })

    fieldName = fieldName.join('; ')

    fieldData = JSON.parse(field[0])
    var fieldType = fieldData.type
    var nestedLayers = fieldData.nested_layers

    let newID = 'field_' + counter.toString()

    if (fieldType === 'date') {
        $('#field_hidden_date').clone().attr('id', newID).appendTo('#constraints')
        let fieldWithID = '#field_' + counter.toString()
        changeFieldElementIdAndName(fieldWithID, 'daterange_field_', `daterange_field_${counter.toString()}`).val(fieldPath)
        changeFieldElementIdAndName(fieldWithID, 'selected_field_', `selected_field_${counter.toString()}`).val(fieldPath).html(fieldName)
        $('#field_' + counter.toString() + ' #remove_link').attr('onclick', "javascript:removeField('" + newID + "');")

        $('#field_' + counter.toString() + ' #daterange_from_').attr('id', 'daterange_from_' + counter.toString())
        $('#field_' + counter.toString() + ' #daterange_from_' + counter.toString()).attr('name', 'daterange_from_' + counter.toString())
        $('#field_' + counter.toString() + ' #daterange_from_' + counter.toString()).datepicker({
            format: 'yyyy-mm-dd',
            startView: 2,
            startDate: dateRangeMin,
            endDate: dateRangeMax
        })
        $('#field_' + counter.toString() + ' #daterange_to_').attr('id', 'daterange_to_' + counter.toString())
        $('#field_' + counter.toString() + ' #daterange_to_' + counter.toString()).attr('name', 'daterange_to_' + counter.toString())
        $('#field_' + counter.toString() + ' #daterange_to_' + counter.toString()).datepicker({
            format: 'yyyy-mm-dd',
            startView: 2,
            startDate: dateRangeMin,
            endDate: dateRangeMax
        })
    } else if (fieldType === 'facts') {
        var fieldFullID = 'fact_txt_' + counter.toString()

        $('#field_hidden_fact').clone().attr('id', newID).appendTo('#constraints')
        let fieldWithID = '#field_' + counter.toString()
        changeFieldElementIdAndName(fieldWithID, 'fact_operator_', `fact_operator_${counter.toString()}`)
        $('#field_' + counter.toString() + ' #selected_field_').attr('id', 'selected_field_' + counter.toString()).html(fieldName + ' [fact_names]')
        changeFieldElementIdAndName(fieldWithID, 'fact_field_', `fact_field_${counter.toString()}`).val(fieldPath)
        $('#field_' + counter.toString() + ' #remove_link').attr('onclick', "javascript:removeField('" + newID + "');")
        changeFieldElementIdAndName(fieldWithID, 'suggestions_', `suggestions_${counter.toString()}`)
        changeFieldElementIdAndName(fieldWithID, 'fact_txt_', `fact_txt_${counter.toString()}`)

        let fieldFactTxtElement = $('#field_' + counter.toString() + ' #fact_txt_' + counter.toString())
        fieldFactTxtElement.attr('onkeyup', 'lookup("' + fieldFullID + '",' + counter.toString() + ',"keyup", "FACT_NAME");')
        fieldFactTxtElement.attr('onfocus', 'lookup("' + fieldFullID + '","' + counter.toString() + '","focus", "FACT_NAME");')
        fieldFactTxtElement.attr('onblur', 'hide("' + counter.toString() + '");')
    } else if (fieldType.substring(0, 5) === 'fact_') {
        var counterStr = counter.toString()
        var subCounter
        if (factValSubCounter[counterStr] === undefined) {
            subCounter = 1
        } else {
            subCounter = factValSubCounter[counterStr]
        }

        var subCounterStr = subCounter.toString()
        var idCombination = counterStr + '_' + subCounterStr

        if (fieldType === 'fact_str_val') {
            addFactValueField(counterStr, subCounterStr, fieldPath, fieldName, 'str')
            addFactValueFieldConstraint(counterStr)
        } else if (fieldType === 'fact_num_val') {
            addFactValueField(counterStr, subCounterStr, fieldPath, fieldName, 'num')
        }

        factValSubCounter[counterStr] = subCounter + 1
    } else {
        $('#field_hidden').clone().attr('id', newID).appendTo('#constraints')
        let fieldWithID = '#field_' + counter.toString()
        changeFieldElementIdAndName(fieldWithID, 'match_operator_', `match_operator_${counter.toString()}`)
        $('#field_' + counter.toString() + ' #selected_field_').attr('id', 'selected_field_' + counter.toString()).html(fieldName)
        changeFieldElementIdAndName(fieldWithID, 'match_field_', `match_field_${counter.toString()}`).val(fieldPath)
        changeFieldElementIdAndName(fieldWithID, 'match_type_', `match_type_${counter.toString()}`)
        changeFieldElementIdAndName(fieldWithID, 'match_slop_', `match_slop_${counter.toString()}`)
        changeFieldElementIdAndName(fieldWithID, 'suggestions_', `suggestions_${counter.toString()}`)
        changeFieldElementIdAndName(fieldWithID, 'match_txt_', `match_txt_${counter.toString()}`)
        changeFieldElementIdAndName(fieldWithID, 'match_layer_', `match_layer_${counter.toString()}`)
        $('#field_' + counter.toString() + ' #remove_link').attr('onclick', "javascript:removeField('" + newID + "');")

        var suggestionTypes = ['CONCEPT', 'LEXICON']
        fieldFullID = 'match_txt_' + counter.toString()

        let fieldMatchTxtElement = $('#field_' + counter.toString() + ' #match_txt_' + counter.toString())
        fieldMatchTxtElement.attr('onkeyup', 'lookup("' + fieldFullID + '",' + counter.toString() + ',"keyup", \'' + suggestionTypes + '\'); searchAsYouTypeQuery();')
        fieldMatchTxtElement.attr('onfocus', 'lookup("' + fieldFullID + '","' + counter.toString() + '","focus", \'' + suggestionTypes + '\');')
        fieldMatchTxtElement.attr('onblur', 'hide("' + counter.toString() + '");')

        if (nestedLayers.length > 0) {
            $.each(nestedLayers, function (index, value) {
                $('#field_' + counter.toString() + ' #match_layer_' + counter.toString()).append(new Option('Match layer: ' + value, value))
            })
        }
    }

    $('#field_' + counter.toString()).show()
    $('#constraint_field').selectpicker('deselectAll')
}

function searchAsYouTypeQuery () {
    var selection = $('#search_as_you_type').prop('checked')
    var keyTimer
    if (selection) {
        clearTimeout(keyTimer)
        keyTimer = setTimeout(function validate () {
            query()
        }, 500)
    }
}

function hideShowOptions () {
    var x = document.getElementById('short_version_options')

    if (x.style.display === 'none') {
        x.style.display = 'block'
    } else {
        x.style.display = 'none'
    }
}

function hideShowOptionsCluster () {
    var x = document.getElementById('short_version_options_cluster')

    if (x.style.display === 'none') {
        x.style.display = 'block'
    } else {
        x.style.display = 'none'
    }
}

function clusterQuery () {
    var formElement = document.getElementById('filters')
    var request = new XMLHttpRequest()

    request.onreadystatechange = function () {
        $('#right').html(`loading ${request.readyState}/4'`)
        if (request.readyState === 4) {
            $('#right').html('')
            if (request.status === 200) {
                $('#right').html(request.responseText)
            }
            if (request.status === 400 && request.statusText === 'field') {
                swalCustomTypeDisplay(SwalType.ERROR,'Please select a field first')
            }
        }
    }

    request.open('POST', PREFIX + '/cluster_query')
    request.send(new FormData(formElement))
}

function lookup (fieldFullId, fieldId, action, lookupTypes) {
    var content = $('#' + fieldFullId).val()
    let factName
    if (fieldFullId.match('^fact_constraint_val_')) {
        factName = $('#fact_txt_' + fieldId.slice(0, -4)).val()
    } else {
        factName = ''
    }

    var lookupData = {
        content: content,
        action: action,
        lookup_types: lookupTypes,
        key_constraints: factName
    }
    $.post(PREFIX + '/autocomplete', lookupData, function (data) {
        if (data.length > 0) {
            var suggestionsContainer = $('#suggestions_' + fieldId)
            suggestionsContainer.empty()

            processSuggestions(data, suggestionsContainer, fieldId, lookupTypes)
            if (suggestionsContainer.html()) {
                $('#suggestions_' + fieldId).show()
            }
        } else {
            $('#suggestions_' + fieldId).hide()
        }
    })
}

function processSuggestions (suggestions, suggestionsContainer, fieldID, lookupTypes) {
    suggestions = JSON.parse(suggestions)

    $.each(suggestions, function (lookupType, lookupSuggestions) {
        if (lookupSuggestions.length > 0) {
            var li = $('<div/>')
                .text(lookupType)
                .css('font-weight', 'Bold')
                .appendTo(suggestionsContainer)

            $.each(lookupSuggestions, function (i) {
                var li = $('<li/>')
                    .addClass('list-group-item')
                    .addClass('pointer')
                    .attr('onclick', "insert('" + lookupSuggestions[i]['resource_id'] + "','" + fieldID + "','" + lookupSuggestions[i]['entry_text'] + "','" + lookupType + "')")
                    .html(lookupSuggestions[i]['display_text'])
                    .appendTo(suggestionsContainer)
            })
        }
    })
}

function insert (resourceID, suggestionID, descriptiveTerm, lookupType) {
    if (resourceID) {
        let suggestionPrefix
        if (lookupType === 'CONCEPT') {
            suggestionPrefix = '@C'
        } else if (lookupType === 'LEXICON') {
            suggestionPrefix = '@L'
        }

        $('#field_' + suggestionID + ' #match_txt_' + suggestionID).val(function (index, value) {
            return value.replace(/[^(\n)]*$/, '')
        })
        $('#field_' + suggestionID + ' #match_txt_' + suggestionID).val($('#field_' + suggestionID + ' #match_txt_' + suggestionID).val() + suggestionPrefix + resourceID + '-' + descriptiveTerm + '\n')
        $('#field_' + suggestionID + ' #match_txt_' + suggestionID).focus()
    } else {
        if (lookupType === 'TEXT') {
            $('#field_' + suggestionID + ' #match_txt_' + suggestionID).val(function (index, value) {
                return value.replace(/[^(\n)]*$/, '')
            })
            $('#field_' + suggestionID + ' #match_txt_' + suggestionID).val($('#field_' + suggestionID + ' #match_txt_' + suggestionID).val() + descriptiveTerm + '\n')
        }
        if (lookupType === 'FACT_NAME') {
            var separatorIdx = suggestionID.indexOf('_')
            let fieldID
            if (separatorIdx > -1) {
                fieldID = suggestionID.substring(0, separatorIdx)
            } else {
                fieldID = suggestionID
            }

            if (separatorIdx > -1) {
                $('#field_' + fieldID + ' #fact_txt_' + suggestionID).val(descriptiveTerm)
            } else {
                $('#field_' + fieldID + ' #fact_txt_' + suggestionID).val(function (index, value) {
                    return value.replace(/[^(\n)]*$/, '')
                })
                $('#field_' + fieldID + ' #fact_txt_' + suggestionID).val($('#field_' + suggestionID + ' #fact_txt_' + suggestionID).val() + descriptiveTerm + '\n')
            }
        }
        if (lookupType === 'FACT_VAL') {
            var suggestionIdPrefix = suggestionID.replace('_val', '')
            $('#fact_constraint_val_' + suggestionIdPrefix).val(descriptiveTerm)
        }
    }
}

function mltQuery () {
    var formElement = document.getElementById('filters')
    var mltField = $("select[id='mlt_fields']")
    var request = new XMLHttpRequest()
    var formData = new FormData(formElement)
    var docSliderValue = $('#mlt_doc_slider').slider('getValue')
    var mltFieldData = mltField.val().map((e)=>{
        return JSON.parse(e).path;
    })
    if (mltField.val().length !== 0) {
        request.onreadystatechange = function () {
            $('#right').html(`loading ${request.readyState}/4'`)
            if (request.readyState === 4) {
                $('#right').html('')
                if (request.status === 200) {
                    $('#right').html(request.responseText)
                    var columns = []
                    $('#mlt_table > thead > tr').find('th').each(function (index) {
                        // Append _DtCol to end to safe from naming conflicts
                        columns.push({ 'className': 'DtCol_' + $(this).text(), 'targets': index })
                    })
                    let mltTable = $('#mlt_table').DataTable({
                        'autoWidth': false,
                        'processing': true,
                        'serverSide': true,
                        'scrollY': "100vh",
                        'scrollX': true,
                        'dom': 'rt',
                        'ajax': {
                            "url": PREFIX + '/mlt_query',
                            "type": "POST",
                            data: {
                                'docs': docs.value,
                                'docs_rejected': docs_rejected.value,
                                'mlt_stopword_lexicons' : JSON.stringify($('#mlt_stopword_lexicons').val()),
                                'search_size' : docSliderValue,
                                'mlt_fields': JSON.stringify(mltFieldData),
                                'handle_negatives': $('#handle_negatives').val()
                            },
                            error: function (xhr, error, thrown) {
                                if (xhr.status === 400 && xhr.statusText === 'field') {
                                    swalWarningDisplay('Please select a field first')
                                    $('#right').html('No fields selected!')
                                }
                                if (xhr.status === 400 && xhr.statusText === 'search') {
                                    swalWarningDisplay('Please perform a build search first')
                                    $('#right').html('No search data!')
                                }
                            }
                        },
                        "columnDefs": [
                            columns,
                            {
                                "targets": 0,
                                'searchable': false,
                                'className': 'dt-center',
                                "render": function ( data, type, row, meta ) {
                                    return '<a onclick=javascript:acceptDocument("'+data+'") role="button"><span class="glyphicon glyphicon-plus"></span></a>';
                                }

                            },
                            {
                                "targets": 1,
                                'searchable': false,
                                'className': 'dt-center',
                                "render": function ( data, type, row, meta ) {
                                    return '<a onclick=javascript:rejectDocument("'+data+'") role="button"><span class="glyphicon glyphicon-remove"></span></a>';
                                },

                            },

                        ],
                        'stateSave': true,
                        'stateSaveParams': function (settings, data) {
                            data.start = 0
                        },
                        'stateLoadParams': function (settings, data) {
                            /*  because state has the last saved state of the table, not the current one then we can check
                            if the selected datasets were changed and if extra columns were added, removed,
                            if they were then select all (also did this in previous version, with buttons) */
                            let selectPicker = $('#mlt-column-select')
                            if ($('#mlt_table').DataTable().columns().nodes().length !== data.columns.length) {
                                selectPicker.selectpicker('selectAll')
                            } else {
                                selectPicker.selectpicker('deselectAll')
                                for (var i = 0, ien = data.columns.length; i < ien; i++) {
                                    if (data.columns[i].visible) {
                                        /* sync select with the table */
                                        updateSelectColumnFilter(i, '#mlt-column-select')
                                    }
                                }
                            }
                            selectPicker.selectpicker('refresh')
                        },
                        'fnInitComplete': function () {
                            $('.dataTables_scrollHead').css('overflow-x', 'auto')
                            // Sync THEAD scrolling with TBODY
                            $('.dataTables_scrollHead').on('scroll', function () {
                                $('.dataTables_scrollBody').scrollLeft($(this).scrollLeft())
                            })

                            let datatablesNavHeight = $('.mlt-column-select-wrapper').height()
                            let navbarHeight = $('.grid-item-navbar').height()
                            let datatablesColumHeight = $('div.dataTables_scrollHead').height()
                            let datatablesScrollBody = $(window).height()
                            $('div.dataTables_scrollBody').height(datatablesScrollBody - datatablesColumHeight - navbarHeight - datatablesNavHeight - 25)

                            // Initialize clicking HLs/selection text for properties
                            /* global createSelectionProps, selectionProps */
                        },
                    })
                    initColumnSelectVisiblity(mltTable, $('#mlt-column-select'))
                    if ($('.mlt-fullscreen-actions > i').length === 0) {
                        $('.glyphicon-fullscreen-content-searcher').clone().addClass('new-toggle').appendTo($('.mlt-fullscreen-actions'))
                    }
                }
<<<<<<< HEAD
                else{
                    $('#right').html('Error Code='+request.status+' state = '+request.readyState+' response ='+request.statusText)
=======
                if (request.status === 400 && request.statusText === 'field') {
                    swalCustomTypeDisplay(SwalType.ERROR,'Please select a field first')
>>>>>>> f0c298f1
                }

            }
        }
        request.open('POST', PREFIX + '/table_header_mlt')
        request.send(formData)
    } else {

        swalWarningDisplay('Please select a field first')
        $('#right').html('No fields selected!')


    }
}

function removeField (id) {
    $('#' + id).remove()
}

function togglePanelCollapse (element) {
    $(element).toggleClass('glyphicon-plus')
    $(element).toggleClass('glyphicon-minus')
}

function changeAggField (fieldNumber) {
    var fieldComponent = $('#agg_field_' + fieldNumber)
    var selectedField = fieldComponent.val()
    var fieldData = JSON.parse(selectedField)
    var selectedType = fieldData['type']

    if (selectedType !== 'date') {
        $('#sort_by_' + fieldNumber).removeClass('hidden')
        $('#agg_size_' + fieldNumber).removeClass('hidden')
        $('#freq_norm_' + fieldNumber).addClass('hidden')
        $('#interval_' + fieldNumber).addClass('hidden')
        $('#agg_daterange_' + fieldNumber).addClass('hidden')
    } else if (selectedType === 'date') {
        $('#agg_daterange_from_' + fieldNumber).val(fieldData['range']['min'])
        $('#agg_daterange_to_' + fieldNumber).val(fieldData['range']['max'])

        $('#agg_size_' + fieldNumber).addClass('hidden')
        $('#freq_norm_' + fieldNumber).removeClass('hidden')
        $('#interval_' + fieldNumber).removeClass('hidden')
        $('#sort_by_' + fieldNumber).addClass('hidden')
        $('#agg_daterange_' + fieldNumber).removeClass('hidden')
    }

    let selectedMethod = $('#sort_by_' + fieldNumber).children('#sort_by_' + fieldNumber)
    selectedMethod.on('change', function () {
        // console.log(selected_method[0].options[selected_method[0].selectedIndex].text);
        if (selectedMethod[0].options[selectedMethod[0].selectedIndex].text === 'significant words') {
            $('#agg_field_2_button').addClass('hidden')
        } else {
            $('#agg_field_2_button').removeClass('hidden')
        }
    })
}

function toggleAggField2 (action) {
    if (action === 'add') {
        $('#agg_field_2_container').removeClass('hidden')
        $('#agg_field_2_button').addClass('hidden')
        $('#agg_field_2_selected').val('true')
    } else {
        $('#agg_field_2_button').removeClass('hidden')
        $('#agg_field_2_container').addClass('hidden')
        $('#agg_field_2_selected').val('false')
    }
}<|MERGE_RESOLUTION|>--- conflicted
+++ resolved
@@ -902,13 +902,8 @@
                         $('.glyphicon-fullscreen-content-searcher').clone().addClass('new-toggle').appendTo($('.mlt-fullscreen-actions'))
                     }
                 }
-<<<<<<< HEAD
                 else{
                     $('#right').html('Error Code='+request.status+' state = '+request.readyState+' response ='+request.statusText)
-=======
-                if (request.status === 400 && request.statusText === 'field') {
-                    swalCustomTypeDisplay(SwalType.ERROR,'Please select a field first')
->>>>>>> f0c298f1
                 }
 
             }
