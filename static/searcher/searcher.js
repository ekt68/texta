--- conflicted
+++ resolved
@@ -1149,17 +1149,11 @@
                 });
             }
             swal({
-<<<<<<< HEAD
                 title:'Deleted!',
                 text: factArray.length +' facts have been removed.',
                 type:'success', 
                 showConfirmButton: false,
                 timer: 1000
-=======
-                title: 'Deleted!',
-                text: factArray.length + ' facts have been removed.',
-                type: 'success'
->>>>>>> 5162fed0
             });
         },
         error: function () {
@@ -1408,15 +1402,7 @@
             }
         })
         if (description) {
-<<<<<<< HEAD
-            swal({type: 'success', title: 'Successfully saved search.',  showConfirmButton: false,
-            timer: 1000})
-=======
-            swal({
-                type: 'success',
-                title: 'Successfully saved search.'
-            })
->>>>>>> 5162fed0
+            swal({type: 'success', title: 'Successfully saved search.'})
 
             $('#search_description').val(description);
             var formElement = document.getElementById("filters");
