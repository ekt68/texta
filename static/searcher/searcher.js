--- conflicted
+++ resolved
@@ -129,33 +129,21 @@
     var formElement = document.getElementById('filters')
     var request = new XMLHttpRequest()
     request.onreadystatechange = function () {
-<<<<<<< HEAD
         if (request.readyState === 4 && request.status === 200) {
             $('#right').html(request.responseText)
+            // Get header column names
+            // Used for setting title to all elements in corresponding column
+            // Which can be used as column selectors/for retriving column name
+            var columns = []
+            $('#columnsRow').find('th').each(function (index) {
+                // Append _DtCol to end to safe from naming conflicts
+                columns.push({ 'className': 'DtCol_' + $(this).text(), 'targets': index })
+            })
             examplesTable = $('#examples').DataTable({
                 'autoWidth': false,
                 'deferRender': true,
                 'scrollY': '82vh',
                 'bServerSide': true,
-=======
-        if (request.readyState == 4 && request.status == 200) {
-            $("#right").html(request.responseText);
-
-            // Get header column names
-            // Used for setting title to all elements in corresponding column
-            // Which can be used as column selectors/for retriving column name
-            var columns = []
-            $("#columnsRow").find("th").each(function(index) {
-                // Append _DtCol to end to safe from naming conflicts
-                columns.push({"className": 'DtCol_'+$(this).text(), "targets": index});
-            });
-
-            examplesTable = $('#examples').DataTable({
-                "ordering": false,
-                "bAutoWidth": false,
-                "deferRender": true,
-                "bServerSide": true,
->>>>>>> 953462be
                 'processing': true,
                 'sAjaxSource': PREFIX + '/table_content',
                 'dom': "<'#top-part''row'<'col-xs-6'l><'col-xs-6'<'flex-content-end'i>>rp>t",
@@ -174,21 +162,16 @@
                     $('.dataTables_scrollHead').css('overflow-x', 'auto')
                     // Sync THEAD scrolling with TBODY
                     $('.dataTables_scrollHead').on('scroll', function () {
-<<<<<<< HEAD
                         $('.dataTables_scrollBody').scrollLeft($(this).scrollLeft())
                     })
-=======
-                        $('.dataTables_scrollBody').scrollLeft($(this).scrollLeft());
-                    });
                     // Initialize clicking HLs/selection text for properties
-                    createSelectionProps();
->>>>>>> 953462be
+                    /* global createSelectionProps, selectionProps */
+                    createSelectionProps()
                 },
                 'stateSave': true,
                 'stateSaveParams': function (settings, data) {
                     data.start = 0
                 },
-<<<<<<< HEAD
                 'stateLoadParams': function (settings, data) {
                     /*  because state has the last saved state of the table, not the current one then we can check
                     if the selected datasets were changed and if extra columns were added, removed,
@@ -206,29 +189,10 @@
                     }
                     $('#toggle-column-select').selectpicker('refresh')
                 },
-                'scrollX': true
-            })
-=======
-                "scrollX": true,
+                'scrollX': true,
                 // Add title with the corresponding column name to each element in column
-                "columnDefs": columns
-            });
-
-            var dataset = $("#dataset").val();
-            var mapping = $("#mapping").val();
-            loadUserPreference(dataset, mapping);
-            $("#actions-btn").removeClass("invisible");
-            $("#export-examples-modal").removeClass("invisible");
-            $("#export-aggregation-modal").addClass("invisible");
-        }
-    }
-
-    request.open("POST", PREFIX + '/table_header');
-    request.send(new FormData(formElement));
-
-}
-
->>>>>>> 953462be
+                'columnDefs': columns
+            })
 
             initColumnSelectVisiblity(examplesTable)
 
@@ -284,33 +248,9 @@
     $('#row_' + id).remove()
 }
 
-<<<<<<< HEAD
 function rejectDocument (id) {
     $('#docs_rejected').val($('#docs_rejected').val() + id + '\n')
     $('#row_' + id).remove()
-=======
-
-function aggregate() {
-    var container = $("#right");
-    container.empty();
-    container.append("Loading...");
-
-    var formElement = document.getElementById("filters");
-    var request = new XMLHttpRequest();
-    request.onreadystatechange = function () {
-        if (request.readyState == 4 && request.status == 200) {
-            if (request.responseText.length > 0) {
-                displayAgg(JSON.parse(request.responseText));
-                $("#actions-btn").removeClass("invisible");
-                $("#export-examples-modal").addClass("invisible");
-                $("#export-aggregation-modal").removeClass("invisible");
-            }
-        }
-    }
-    request.open("POST", PREFIX + '/aggregate');
-    request.send(new FormData(formElement), true);
-
->>>>>>> 953462be
 }
 
 function aggregate () {
@@ -364,7 +304,6 @@
 
     for (var i in data) {
         if (data.hasOwnProperty(i)) {
-<<<<<<< HEAD
             if (data[i].type === 'daterange') {
                 drawTimeline(data[i])
             } else if (data[i].type === 'string') {
@@ -375,18 +314,6 @@
                 drawStringAggs(data[i])
             } else if (data[i].type === 'fact_num_val') {
                 drawStringAggs(data[i])
-=======
-            if (data[i].type == 'daterange') {
-                drawTimeline(data[i]);
-            } else if (data[i].type == 'string') {
-                drawStringAggs(data[i]);
-            } else if (data[i].type == 'fact') {
-                drawStringAggs(data[i], type = 'fact');
-            } else if (data[i].type == 'fact_str_val') {
-                drawStringAggs(data[i]);
-            } else if (data[i].type == 'fact_num_val') {
-                drawStringAggs(data[i]);
->>>>>>> 953462be
             }
         }
     }
@@ -468,19 +395,11 @@
     })
 }
 
-<<<<<<< HEAD
 function drawStringAggs (data, type = null) {
     var responseContainer = $("<div style='float: left; padding-left: 20px;'></div>")
     var tableContainer = $("<div style='float: left'></div>")
     var childrenContainer = $("<div style='background-color: white; float: left; min-width: 200px;' class='hidden'></div>")
     var grandchildrenContainer = $("<div id='grandchildren_container' style='background-color: white; float: left; min-width: 200px;' class='hidden'></div>")
-=======
-function drawStringAggs(data, type = null) {
-    var response_container = $("<div style='float: left; padding-left: 20px;'></div>");
-    var table_container = $("<div style='float: left'></div>");
-    var children_container = $("<div style='background-color: white; float: left; min-width: 200px;' class='hidden'></div>");
-    var grandchildren_container = $("<div id='grandchildren_container' style='background-color: white; float: left; min-width: 200px;' class='hidden'></div>");
->>>>>>> 953462be
 
     var tbody = $('<tbody></tbody>')
 
@@ -571,11 +490,7 @@
     })
 }
 
-<<<<<<< HEAD
 function deleteFactArray (factArray, source) {
-=======
-function deleteFactArray(factArray, alert=true) {
->>>>>>> 953462be
     if (factArray.length >= 1) {
         var request = new XMLHttpRequest()
         var formData = new FormData()
@@ -585,7 +500,6 @@
             }
         }
 
-<<<<<<< HEAD
         if (source === 'aggs') {
             /* global swal */
             swal({
@@ -596,17 +510,6 @@
                 confirmButtonColor: '#73AD21',
                 cancelButtonColor: '#d33',
                 confirmButtonText: 'Yes, remove them!'
-=======
-    if (alert) {
-        swal({
-            title: 'Are you sure you want to remove this fact from the dataset?',
-            text: 'This will remove '+ factArray.length + ' facts from the dataset.',
-            type: 'warning',
-            showCancelButton: true,
-            confirmButtonColor: '#73AD21',
-            cancelButtonColor: '#d33',
-            confirmButtonText: 'Yes, remove them!'
->>>>>>> 953462be
             }).then((result) => {
                 if (result.value) {
                     ajaxDeleteFacts(formData, factArray)
@@ -618,42 +521,6 @@
     } else {
         swal('Warning!', 'No facts selected!', 'warning')
     }
-}
-
-function addFactToSearch (factName, factVal) {
-    $('#constraint_field option').each(function () {
-        if ($(this).val() !== '') {
-            if (JSON.parse($(this).val())['type'] === 'fact_str_val') {
-                $('#constraint_field').val($(this).val())
-                return false // break out of loop
-            }
-        }
-    })
-
-    var hasField = false
-    $('span[id^=selected_field_]').each(function (index) {
-        if ($(this).text().includes(['[fact_text_values]'])) {
-            hasField = true
-        }
-    })
-    if (!hasField) {
-        /* global addField, sidebar */
-        addField('', '', '', false)
-    }
-
-    var splitID = $('input[name^=fact_txt_]').last().attr('id').split('_')
-    var suggestionID = splitID[splitID.length - 2] + '_' + splitID[splitID.length - 1]
-    if (hasField) {
-        /* global addFactValueFieldConstraint, sidebar */
-        /* this place had vars b4 (probably just bad redeclare) */
-        addFactValueFieldConstraint(splitID[splitID.length - 2], $('#fact_field_' + splitID[splitID.length - 2]).val())
-        splitID = $('input[name^=fact_txt_]').last().attr('id').split('_')
-        suggestionID = splitID[splitID.length - 2] + '_' + splitID[splitID.length - 1]
-    }
-
-    $('#field_' + splitID[splitID.length - 2] + ' #fact_txt_' + suggestionID).val(factName)
-    $('#fact_constraint_op_' + suggestionID).val('=')
-    $('#fact_constraint_val_' + suggestionID).val(factVal)
 }
 
 function showStringChildren (data, childrenContainer, grandchildrenContainer, rowKey, type) {
@@ -730,253 +597,8 @@
     childrenContainer.removeClass('hidden')
 }
 
-<<<<<<< HEAD
 function loadUserPreference (dataset, mapping) {
     var hiddenFeatures = localStorage.getCacheItem('hiddenFeatures_' + dataset + '_' + mapping)
-=======
-
-function change_agg_field(field_nr) {
-    var field_component = $("#agg_field_" + field_nr);
-    var selected_field = field_component.val();
-    var field_data = JSON.parse(selected_field);
-    var selected_type = field_data['type'];
-
-    if (selected_type != 'date') {
-        $("#sort_by_" + field_nr).removeClass('hidden');
-        $("#agg_size_" + field_nr).removeClass('hidden');
-        $("#freq_norm_" + field_nr).addClass('hidden');
-        $("#interval_" + field_nr).addClass('hidden');
-        $("#agg_daterange_" + field_nr).addClass('hidden');
-
-    } else if (selected_type == 'date') {
-
-        $("#agg_daterange_from_" + field_nr).val(field_data['range']['min']);
-        $("#agg_daterange_to_" + field_nr).val(field_data['range']['max']);
-
-        $("#agg_size_" + field_nr).addClass('hidden');
-        $("#freq_norm_" + field_nr).removeClass('hidden');
-        $("#interval_" + field_nr).removeClass('hidden');
-        $("#sort_by_" + field_nr).addClass('hidden');
-        $("#agg_daterange_" + field_nr).removeClass('hidden');
-    }
-
-
-    selected_method = $("#sort_by_" + field_nr).children("#sort_by_" + field_nr);
-    selected_method.on('change', (function () {
-        // console.log(selected_method[0].options[selected_method[0].selectedIndex].text);
-        if (selected_method[0].options[selected_method[0].selectedIndex].text == 'significant words') {
-            $("#agg_field_2_button").addClass('hidden');
-        } else {
-            $("#agg_field_2_button").removeClass('hidden');
-        }
-    }));
-}
-
-function toggle_agg_field_2(action) {
-
-    if (action == 'add') {
-        $("#agg_field_2_container").removeClass('hidden');
-        $("#agg_field_2_button").addClass('hidden');
-        $("#agg_field_2_selected").val('true');
-    } else {
-        $("#agg_field_2_button").removeClass('hidden');
-        $("#agg_field_2_container").addClass('hidden');
-        $("#agg_field_2_selected").val('false');
-    }
-
-
-}
-
-function remove_by_query() {
-    var formElement = document.getElementById("filters");
-    var request = new XMLHttpRequest();
-
-    request.onreadystatechange = function () {
-        if (request.readyState == 4 && request.status == 200) {
-            if (request.responseText.length > 0) {
-                swal({
-                    title: 'The documents are being deleted. Check the progress by searching again.',
-                    animation: true,
-                    customClass: 'animated fadeInDown',
-                    width: 400,
-                    padding: 10,
-                    position: 'top',
-                    type: 'success',
-                    timer: 3500,
-                    background: '#f9f9f9',
-                    backdrop: `
-                    rgba(0,0,0,0.0)
-                    no-repeat
-                    `,
-                });
-            }
-        }
-    }
-
-    request.open("POST", PREFIX + '/remove_by_query');
-    request.send(new FormData(formElement), true);
-}
-
-
-function save() {
-    const prompt = async () => {
-        const {
-            value: description
-        } = await swal({
-            title: 'Enter description for the search.',
-            input: 'text',
-            inputPlaceholder: 'description',
-            showCancelButton: true,
-            inputValidator: (value) => {
-                return !value && 'Field empty!'
-            }
-        })
-        if (description) {
-            swal({type: 'success', title: 'Successfully saved search.'})
-
-            $('#search_description').val(description);
-            var formElement = document.getElementById("filters");
-            var request = new XMLHttpRequest();
-            request.onreadystatechange = function () {
-                if (request.readyState == 4 && request.status == 200) {
-                    get_searches();
-                }
-            }
-
-            request.open("POST", PREFIX + '/save');
-            request.send(new FormData(formElement), true);
-        }
-    }
-    prompt();
-}
-
-function get_searches() {
-    var request = new XMLHttpRequest();
-
-    var formElement = document.getElementById("filters");
-
-    request.onreadystatechange = function () {
-        if (request.readyState == 4 && request.status == 200) {
-            if (request.responseText.length > 0) {
-                display_searches(JSON.parse(request.responseText));
-            }
-        }
-    }
-
-    request.open("GET", PREFIX + '/listing');
-    request.send(new FormData(formElement), true);
-}
-
-function remove_search_callback(response_text) {
-    var search_div = document.getElementById("search_" + response_text);
-    search_div.parentNode.removeChild(search_div);
-}
-
-function display_searches(searches) {
-    var searches_container = document.getElementById("saved_searches");
-
-    while (searches_container.firstChild) {
-        searches_container.removeChild(searches_container.firstChild);
-    }
-
-    for (var i = 0; i < searches.length; i++) {
-        search_div = document.createElement("tr");
-
-        inputElement = document.createElement("input");
-        urlElement = document.createElement("span");
-        aElement = document.createElement("span");
-
-        search_div.id = "search_" + searches[i].id;
-
-        inputElement.type = "checkbox";
-        inputElement.name = "saved_search_" + i;
-        inputElement.value = searches[i].id;
-
-        urlElement.className = "glyphicon glyphicon-copy pointer";
-        aElement.className = "glyphicon glyphicon-minus-sign pointer";
-
-        urlElement.onclick = function (id) {
-            return function () {
-                var loc = window.location.href;
-                search_url = loc + '?search=' + id
-
-                const el = document.createElement('textarea');
-                el.value = search_url;
-                document.body.appendChild(el);
-                el.select();
-                document.execCommand('copy');
-                document.body.removeChild(el);
-
-                const notification = swal.mixin({
-                    toast: true,
-                    position: 'top',
-                    showConfirmButton: false,
-                    timer: 3000
-                });
-
-                notification({
-                    type: 'success',
-                    title: 'Copied search link to clipboard',
-                    text: search_url
-                })
-            };
-        }(searches[i].id);
-
-        aElement.onclick = function (id) {
-            return function () {
-                swal({
-                    title: 'Are you sure you want to delete this search?',
-                    text: 'The saved search will be deleted.',
-                    type: 'warning',
-                    showCancelButton: true,
-                    confirmButtonColor: '#73AD21',
-                    cancelButtonColor: '#d33',
-                    confirmButtonText: 'Yes'
-                }).then((result) => {
-                    if (result.value) {
-                        async_get_query(PREFIX + "/corpus_tool/delete?pk=" + id, remove_search_callback);
-                    }
-                });
-            };
-        }(searches[i].id);
-
-        input_col = document.createElement("td");
-        input_col.appendChild(inputElement);
-        search_div.appendChild(input_col);
-
-        text_col = document.createElement("td");
-        textNode = document.createTextNode(searches[i].desc);
-
-        renderAnchor = document.createElement("a");
-        renderAnchor.appendChild(textNode);
-        renderAnchor.title = 'Display search parameters';
-        renderAnchor.href = '#';
-        renderAnchor.onclick = function (id) {
-            return function () {
-                render_saved_search(id);
-            }
-        }(searches[i].id);
-
-        text_col.appendChild(renderAnchor);
-        search_div.appendChild(text_col);
-
-
-        url_col = document.createElement("td");
-        url_col.appendChild(urlElement);
-        search_div.appendChild(url_col);
-
-        remove_col = document.createElement("td");
-        remove_col.appendChild(aElement);
-        search_div.appendChild(remove_col);
-
-        searches_container.appendChild(search_div);
-    }
-}
-
-function loadUserPreference(dataset, mapping) {
-    var hiddenFeatures = localStorage.getCacheItem("hiddenFeatures_" + dataset + "_" + mapping);
-
->>>>>>> 953462be
     if (hiddenFeatures) {
         for (var featureIdx in hiddenFeatures) {
             if (hiddenFeatures.hasOwnProperty(featureIdx)) {
@@ -986,164 +608,11 @@
     }
 }
 
-<<<<<<< HEAD
 function clusterToLex (id) {
     var clusterForm = document.getElementById('save_as_lexicon_' + id)
     var fd = new FormData(clusterForm)
     fd.set('lexiconname', fd.get('lexiconname').split(' ').slice(0, -1).join(' '))
     /* global LINK_LEXMINER */
-=======
-function tag_by_query() {
-    if ($('#tag_name')[0].checkValidity() && $('#tag_value')[0].checkValidity() && $('#tag_field')[0].checkValidity()) {
-        var tag_name = $('#tag_name').val();
-        var tag_value = $('#tag_value').val();
-        var tag_field = JSON.parse($('#tag_field').val())['path'];
-
-        formElement = new FormData(document.getElementById("filters"));
-        formElement.append('tag_name', tag_name);
-        formElement.append('tag_value', tag_value);
-        formElement.append('tag_field', tag_field);
-
-        $.ajax({
-            url: PREFIX + '/tag_documents',
-            data: formElement,
-            type: 'POST',
-            contentType: false,
-            processData: false,
-            success: function () {
-                swal({
-                    title: 'Tag successful!',
-                    text: 'Search has been tagged with ' + tag_name + ': ' + tag_value,
-                    type: 'success'
-                });
-            },
-            error: function () {
-                swal('Error!', 'There was a problem tagging the search!', 'error');
-            }
-        });
-    } else {
-        swal('Warning!', 'Parameters not set!', 'warning');
-    }
-}
-
-
-function export_data(exportType) {
-    var formElement = document.getElementById("filters");
-
-    var query_args = $("#filters").serializeArray();
-
-    query_args.push({
-        name: "export_type",
-        value: exportType
-    })
-
-    if (exportType == "agg") {
-        query_args.push({
-            name: "filename",
-            value: $("#export-file-name-agg").val() + ".csv"
-        });
-    } else {
-        query_args.push({
-            name: "filename",
-            value: $("#export-file-name-example").val() + ".csv"
-        });
-        var extent_dec = $("input[name=export-extent]:checked").val();
-        var pagingInfo = examplesTable.page.info();
-
-        switch (extent_dec) {
-            case "page":
-                query_args.push({
-                    name: "examples_start",
-                    value: pagingInfo.start
-                });
-                query_args.push({
-                    name: "num_examples",
-                    value: pagingInfo.length
-                });
-                break;
-            case "pages":
-                var startPage = Number($("#export-start-page").val()) - 1;
-                var endPage = Number($("#export-end-page").val()) - 1;
-                query_args.push({
-                    name: "examples_start",
-                    value: startPage * pagingInfo.length
-                });
-                query_args.push({
-                    name: "num_examples",
-                    value: (endPage - startPage + 1) * pagingInfo.length
-                });
-
-                break;
-            case "all":
-                query_args.push({
-                    name: "num_examples",
-                    value: "*"
-                })
-                break;
-            case "rows":
-                query_args.push({
-                    name: "examples_start",
-                    value: 0
-                });
-                query_args.push({
-                    name: "num_examples",
-                    value: Number($("#export-rows").val())
-                });
-                break;
-        }
-
-
-        var features_dec = $("input[name=export-features]:checked").val();
-        var features = []
-
-        $(".buttons-columnVisibility").each(function () {
-            if (!$(this).hasClass("toggleAllButton")) {
-                if (features_dec == "all") {
-                    features.push($(this).text());
-                } else if ($(this).hasClass("active")) {
-                    features.push($(this).text());
-                }
-            }
-
-        });
-
-        query_args.push({
-            name: "features",
-            value: features
-        });
-    }
-
-
-    var query = PREFIX + '/export?args=' + JSON.stringify(query_args);
-
-    window.open(query);
-}
-
-function hide_show_options() {
-    var x = document.getElementById("short_version_options");
-
-    if (x.style.display === "none") {
-        x.style.display = "block";
-    } else {
-        x.style.display = "none";
-    }
-}
-
-function hide_show_options_cluster() {
-    var x = document.getElementById("short_version_options_cluster");
-
-    if (x.style.display === "none") {
-        x.style.display = "block";
-    } else {
-        x.style.display = "none";
-    }
-}
-
-function clusterToLex(id) {
-    var cluster_form = document.getElementById("save_as_lexicon_" + id);
-    var fd = new FormData(cluster_form);
-    fd.set('lexiconname', fd.get('lexiconname').split(' ').slice(0, -1).join(' '));
->>>>>>> 953462be
     $.ajax({
         url: LINK_LEXMINER + '/new',
         data: fd,
@@ -1156,43 +625,40 @@
         error: function () {
             swal('Error!', 'There was a problem saving the cluster as a lexicon!', 'error')
         }
-<<<<<<< HEAD
-    })
-=======
-    });
-}
-
-function addFactToSearch(fact_name, fact_val) {
-    $("#constraint_field option").each(function()
-    {
-        if ($(this).val() != "") {
-            if (JSON.parse($(this).val())['type'] == "fact_str_val") {
-                $("#constraint_field").val($(this).val());
-                return false; //break out of loop
-            }
-        }
-    })
-
-    var has_field = false;
+    })
+}
+
+function addFactToSearch (factName, factVal) {
+    $('#constraint_field option').each(function () {
+        if ($(this).val() !== '') {
+            if (JSON.parse($(this).val())['type'] === 'fact_str_val') {
+                $('#constraint_field').val($(this).val())
+                return false // break out of loop
+            }
+        }
+    })
+
+    var hasField = false
     $('span[id^=selected_field_]').each(function (index) {
         if ($(this).text().includes(['[fact_text_values]'])) {
-            has_field = true;
-        }
-    });
-    if (!has_field) {
-        add_field("", "");
-    }
-
-    var split_id = $('input[name^=fact_txt_]').last().attr('id').split('_');
-    var suggestion_id = split_id[split_id.length - 2] + '_' + split_id[split_id.length - 1]
-    if (has_field) {
-        addFactValueFieldConstraint(split_id[split_id.length - 2], $("#fact_field_" + split_id[split_id.length - 2]).val())
-        var split_id = $('input[name^=fact_txt_]').last().attr('id').split('_');
-        var suggestion_id = split_id[split_id.length - 2] + '_' + split_id[split_id.length - 1]
-    }
-
-    $('#field_' + split_id[split_id.length - 2] + " #fact_txt_" + suggestion_id).val(fact_name)
-    $('#fact_constraint_op_' + suggestion_id).val('=');
-    $("#fact_constraint_val_" + suggestion_id).val(fact_val);
->>>>>>> 953462be
+            hasField = true
+        }
+    })
+    if (!hasField) {
+        /* global addField, sidebar */
+        addField('', '', false)
+    }
+
+    var splitID = $('input[name^=fact_txt_]').last().attr('id').split('_')
+    var suggestionID = splitID[splitID.length - 2] + '_' + splitID[splitID.length - 1]
+    if (hasField) {
+        /* global addFactValueFieldConstraint, searcher-sidebar */
+        addFactValueFieldConstraint(splitID[splitID.length - 2], $('#fact_field_' + splitID[splitID.length - 2]).val())
+        splitID = $('input[name^=fact_txt_]').last().attr('id').split('_')
+        suggestionID = splitID[splitID.length - 2] + '_' + splitID[splitID.length - 1]
+    }
+
+    $('#field_' + splitID[splitID.length - 2] + ' #fact_txt_' + suggestionID).val(factName)
+    $('#fact_constraint_op_' + suggestionID).val('=')
+    $('#fact_constraint_val_' + suggestionID).val(factVal)
 }