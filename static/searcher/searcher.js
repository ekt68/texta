--- conflicted
+++ resolved
@@ -604,12 +604,7 @@
                   "bServerSide": true,
                   'processing': true,
                   "sAjaxSource": PREFIX+"/table_content",
-<<<<<<< HEAD
-                  "sDom": '<l"H"ipr>t<"F"lip>',
-                  //"sDom": "Rlrtip",
-=======
                   "sDom": '<Bl"H"ipr>t<"F"lip>',
->>>>>>> 6a40ab6e
                   "sServerMethod":"POST",
                   "fnServerParams":function(aoData){
                       aoData.push({'name':'filterParams','value':JSON.stringify($("#filters").serializeArray())});
