--- conflicted
+++ resolved
@@ -32,71 +32,39 @@
 .navbar-right {
     display: flex;
 }
-<<<<<<< HEAD
 
 .navbar-form {
     margin-left: 0px;
 }
-
-@media (max-width: 767px) {
-    .navbar-right {
-        display: block;
-    }
-}
-
-=======
 .navbar-form{
     display: flex;
 }
->>>>>>> 5162fed0
 .panel-heading {
     background-color: #73AD21;
     color: #FFFFFF;
 }
 
 
-<<<<<<< HEAD
-
-.btn-default {
-    background: none;
-    padding: 5px 22px;
-    border: 2px solid #73AD21;
-    color: #73AD21;
-}
-
-.btn-default:hover,
-.btn-default:focus,
-.btn-default:active,
-.btn-default.active,
-.open>.dropdown-toggle.btn-default {
-    color: #527D17;
-    background: none;
-    border-color: #527D17;
-}
-
-.btn-danger {
-    background: none;
-    padding: 5px 22px;
-    border: 2px solid #BF3727;
-    color: #BF3727;
-}
-
-.btn-danger:hover,
-.btn-danger:focus,
-.btn-danger:active,
-.btn-danger.active,
-.open>.dropdown-toggle.btn-danger {
-    color: #8B271D;
-    background: none;
-    border-color: #8B271D;
-}
-
-=======
 button.multiselect {
     height: 30px;
     font-size: 14px;
 }
->>>>>>> 5162fed0
+.btn-default:hover, .btn-default:focus, .btn-default:active, .btn-default.active, .open > .dropdown-toggle.btn-default {
+    color: #527D17;
+	background: none;
+    border-color: #527D17;
+}
+.btn-danger {
+	background: none;
+	padding: 5px 22px;
+	border: 2px solid #BF3727;
+    color: #BF3727;
+}
+.btn-danger:hover, .btn-danger:focus, .btn-danger:active, .btn-danger.active, .open > .dropdown-toggle.btn-danger {
+    color: #8B271D;
+	background: none;
+    border-color: #8B271D;
+}
 
 
 .row {
