
@media only screen and (max-width: 1300px) {

    .file-input-method-btn { 
       font-size: 0.9em; 
    }
}


@media only screen and (max-width: 1200px) {

    .file-input-method-btn { 
       font-size: 0.8em; 
    }
}

@media only screen and (max-width: 990px) {

    .file-input-method-btn { 
       font-size: 1em; 
    }
}

@media only screen and (max-width: 450px) {

    .file-input-method-btn { 
       font-size: 0.8em; 
    }
}

@media only screen and (max-width: 360px) {

    .file-input-method-btn { 
       font-size: 0.7em; 
    }
}


.parameter-panel {
    background-color: #f3f3f3;
}

.texta-tooltip {
    cursor: pointer;
    font-size: 16px;
    color: #73AD21;
}

.preprocessor-parameters {
    display: none;
}

.preprocessor-checkbox {
    background-color: whitesmoke;
    color: black;
}

.preprocessor-name {
    font-weight: bold;
}

.format-parameters {
    display: none;
}

.relevant-parameters {
    display: block;
}

.file-input-method-btn.selected {
    background-color: #73AD21;
    color: white;
}

.file-input-method {
    display: none;
<<<<<<< HEAD
    margin-top: 10px;
    margin-bottom: 10px;
}

#selected-data-formats-list.help-block {
    color: #666 !important;
=======
}

.file-input-method-btn { 
    padding-left: 0px;
    padding-right: 0px;
}

/* LOADER */

.loader {
    display: none;    
    border: 5px solid red;
    border-radius: 50%;
    border-top: 5px solid blue;
    border-right: 5px solid #73AD21;
    border-bottom: 5px solid #FFFFFF;
    width: 20px;
    height: 20px;
    -webkit-animation: spin 2s linear infinite;
    animation: spin 2s linear infinite;
  }
  
  @-webkit-keyframes spin {
    0% { -webkit-transform: rotate(0deg); }
    100% { -webkit-transform: rotate(360deg); }
  }
  
  @keyframes spin {
    0% { transform: rotate(0deg); }
    100% { transform: rotate(360deg); }
}

.errorText {
    display: none;
    color: red;
>>>>>>> fd6bf5a0
}<|MERGE_RESOLUTION|>--- conflicted
+++ resolved
@@ -74,14 +74,12 @@
 
 .file-input-method {
     display: none;
-<<<<<<< HEAD
     margin-top: 10px;
     margin-bottom: 10px;
 }
 
 #selected-data-formats-list.help-block {
     color: #666 !important;
-=======
 }
 
 .file-input-method-btn { 
@@ -117,5 +115,4 @@
 .errorText {
     display: none;
     color: red;
->>>>>>> fd6bf5a0
 }