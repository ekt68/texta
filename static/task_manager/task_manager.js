var PREFIX = LINK_TASK_MANAGER;

$(function () {
    // for bootstrap 3 use 'shown.bs.tab', for bootstrap 2 use 'shown' in the next line
    $('a[data-toggle="tab"]').each(function () {
        $(this).on('shown.bs.tab', function (e) {
            // save the latest tab; use cookies if you like 'em better:
            localStorage.setItem('lastTab', $(this).attr('href'));
        });
    });

    // go to the latest tab, if it exists:
    let lastTab = localStorage.getItem('lastTab');
    if (lastTab) {
        $('[href="' + lastTab + '"]').tab('show');
    }
});


function start_task(task_id) {
    let formElement = document.getElementById("task_params");
    $("<input>").attr("type", "hidden").attr("name", "task_type").val(task_id).appendTo(formElement);
<<<<<<< HEAD
    
    var request = new XMLHttpRequest();
    request.onreadystatechange=function() {
        location.reload();
    }
    
    request.open("POST",PREFIX+'/start_task');
    request.send(new FormData(formElement),true);
=======

    let request = new XMLHttpRequest();
    request.onreadystatechange = function () {
        location.reload();

    };

    request.open("POST", PREFIX + '/start_task');
    request.send(new FormData(formElement));
>>>>>>> cb42538a

}


function select_preprocessor(task_id) {
    let preprocessor_key = $("#" + task_id + "_preprocessor_key").val();
    $("[id^=params-]").addClass('hidden');
    $("#params-" + preprocessor_key).removeClass('hidden');
}


function delete_task(task_id) {
    let data = {task_id: task_id};

    swal({
        title: 'Are you sure?',
        text: 'This will remove the task and it\'s resources.',
        type: 'warning',
        showCancelButton: true,
        confirmButtonColor: '#73AD21',
        cancelButtonColor: '#d33',
        confirmButtonText: 'Yes, delete!'

    }).then((result) => {

        if (result.value) {
            $.post(PREFIX + '/delete_task', data, function (data) {
                location.reload();
            });
        }
    })

}<|MERGE_RESOLUTION|>--- conflicted
+++ resolved
@@ -20,8 +20,7 @@
 function start_task(task_id) {
     let formElement = document.getElementById("task_params");
     $("<input>").attr("type", "hidden").attr("name", "task_type").val(task_id).appendTo(formElement);
-<<<<<<< HEAD
-    
+
     var request = new XMLHttpRequest();
     request.onreadystatechange=function() {
         location.reload();
@@ -29,18 +28,6 @@
     
     request.open("POST",PREFIX+'/start_task');
     request.send(new FormData(formElement),true);
-=======
-
-    let request = new XMLHttpRequest();
-    request.onreadystatechange = function () {
-        location.reload();
-
-    };
-
-    request.open("POST", PREFIX + '/start_task');
-    request.send(new FormData(formElement));
->>>>>>> cb42538a
-
 }
 
 
