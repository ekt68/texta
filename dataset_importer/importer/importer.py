"""This module contains most of the logic and workflow behind importing datasets.
"""
import time
import os
import platform
from datetime import datetime
import re
import shutil
import requests
import json
import logging
from django.conf import settings
from dataset_importer.document_storer.storer import DocumentStorer
from dataset_importer.document_reader.reader import DocumentReader, entity_reader_map, collection_reader_map, database_reader_map
from dataset_importer.document_preprocessor.preprocessor import DocumentPreprocessor, preprocessor_map
from dataset_importer.archive_extractor.extractor import ArchiveExtractor, extractor_map
from threading import Lock
from multiprocessing.pool import ThreadPool as Pool
from dataset_importer.models import DatasetImport
from dataset_importer.utils import HandleDatasetImportException

if platform.system() == 'Windows':
    from threading import Thread as Process
else:
    from multiprocessing import Process

DAEMON_BASED_DATABASE_FORMATS = set(database_reader_map) - {'sqlite'}
ARCHIVE_FORMATS = set(extractor_map)


class DatasetImporter(object):
<<<<<<< HEAD
	"""The class behind importing. The functions in this module that are not methods in this class is due to the Python 2.7's
	limited capability of serializing class methods. In Python 3.x, they should end up in this class.
	"""

	def __init__(self, es_url, configuration, data_access_object, file_system_storer):
		"""
		:param es_url: Elasticsearch instance's URL.
		:param configuration: DATASET_IMPORTER dict from texta/settings.py, which includes necessary parameters for importer.
		:param data_access_object: An attempt to separate Django's DatasetImport model object from import to reduce coupling and enhance testing.
		:param file_system_storer: Same as above. Django's built-in FileSystemStorage for storing data from requests to disk.
		:type es_url: string
		:type configuration: dict
		"""
		self._es_url = es_url

		self._root_directory = configuration['directory']
		self._n_processes = configuration['import_processes']
		self._process_batch_size = configuration['process_batch_size']
		self._index_sqlite_path = configuration['sync']['index_sqlite_path']

		self._dao = data_access_object
		self._file_system_storer = file_system_storer

		self._active_import_jobs = {}

	def import_dataset(self, request):
		"""Performs a dataset import session with all of the workflow - data acquisition, extraction, reading,
		preprocessing, and storing.

		:param request: Django request
		"""
		self._validate_request(request)

		parameters = self.django_request_to_import_parameters(request.POST)
		parameters = self._preprocess_import(parameters, request.user, request.FILES)

		#process = Process(target=_import_dataset, args=(parameters, self._n_processes, self._process_batch_size)).start()
		process = _import_dataset(parameters, self._n_processes, self._process_batch_size)

		self._active_import_jobs[parameters['import_id']] = {
			'process':    process,
			'parameters': parameters
		}

	def reimport(self, parameters):
		"""import_dataset's equivalent without the Django request validation and transformation to Importer's parameter dict.
		Used mostly by Syncer or if reimport is added to GUI.

		:param parameters: Dataset Importer parameters which have been validated during a previous run.
		:type parameters: dict
		"""
		parameters = self._preprocess_reimport(parameters=parameters)
		#Process(target=_import_dataset, args=(parameters, self._n_processes, self._process_batch_size)).start()
		_import_dataset(parameters, self._n_processes, self._process_batch_size)

	# _import_dataset(parameters, n_processes=self._n_processes, process_batch_size=self._process_batch_size)

	def cancel_import_job(self, import_id):
		"""Cancels an active import job.

		:param import_id: ID of the cancelled job.
		:type import_id: int or string holding an int
		"""
		import_dict = self._active_import_jobs.get(int(import_id), None)

		if import_dict:
			import_process = import_dict.get('process', None)
			if import_process:
				import_process.terminate()

			if import_dict['is_local'] is False:
				shutil.rmtree(import_dict['directory'])

		try:
			dataset_import = self._dao.objects.get(pk=import_id)
			dataset_import.finished = True
			dataset_import.status = 'Cancelled'
			dataset_import.save()
		except Exception:
			logging.getLogger(settings.ERROR_LOGGER).exception("Could not save to Django DB.")

	def _preprocess_import(self, parameters, request_user, files_dict):
		"""Alters parameters to meet importer's needs.

		:param parameters: initial request parameters.
		:param request_user: Django user, who initiated the request.
		:param files_dict: request files.
		:type parameters: dict
		:return: aletered parameters
		:rtype: dict
		"""
		parameters['formats'] = json.loads(parameters.get('formats', '[]'))
		parameters['preprocessors'] = json.loads(parameters.get('preprocessors', '[]'))
		parameters['is_local'] = True if parameters.get('host_directory', None) else False
		parameters['keep_synchronized'] = self._determine_if_should_synchronize(parameters=parameters)
		parameters['remove_existing_dataset'] = True if parameters.get('remove_existing_dataset', 'false') == 'true' else False
		parameters['storer'] = 'elastic'

		parameters['archives'], parameters['formats'] = self._separate_archive_and_reader_formats(parameters)

		parameters['directory'] = self._prepare_import_directory(
			root_directory=self._root_directory,
			source_directory=parameters.get('host_directory', None)
		)

		if any(format not in DAEMON_BASED_DATABASE_FORMATS for format in parameters['formats']):
			if 'file' in files_dict and parameters.get('is_local', False) is False:
				parameters['file_path'] = self._store_file(
					os.path.join(parameters['directory'], files_dict['file'].name),
					files_dict['file'])

		parameters['import_id'] = self._create_dataset_import(parameters, request_user)

		parameters['texta_elastic_url'] = self._es_url
		parameters['index_sqlite_path'] = self._index_sqlite_path

		return parameters

	def _separate_archive_and_reader_formats(self, parameters):
		"""Splits initial formats to archives and formats to reduce the complexity for later processes.

		:param parameters: dataset import's parameters.
		:type parameters: dict
		"""
		archives = []
		reader_formats = []

		for file_type in parameters['formats']:
			if file_type in ARCHIVE_FORMATS:
				archives.append(file_type)
			else:
				reader_formats.append(file_type)

		return archives, reader_formats

	def _preprocess_reimport(self, parameters):
		"""Reimport's alternative to _preprocess_import. Most of the necessary alterations have been done by _preprocess_import
		during some previous import session.

		:param parameters: previously altered parameters.
		:return: altered parameters for current session.
		"""
		parameters['directory'] = self._prepare_import_directory(self._root_directory)

		return parameters

	def django_request_to_import_parameters(self, post_request_dict):
		"""Convert Django's Request to dict suitable for Dataset Importer.

		:param post_request_dict: Django's request.POST
		:return: dict corresponding to post_request_dict
		:rtype: dict
		"""
		return {key: (value if not isinstance(value, list) else value[0]) for key, value in post_request_dict.items()}

	def _validate_request(self, request):
		"""Request validation procedure.

		:param request: Django's Request.
		:raises: Exception, if parameters are invalid.
		"""
		if 'file' not in request.FILES and 'url' not in request.POST or request.POST.get('is_local', False) is False:
			# raise Exception('Import failed.')
			pass

	def _determine_if_should_synchronize(self, parameters):
		"""Secondary synchronization validation in case some parameters are in conflict with synchronization.

		:param parameters: preprocessed paramters.
		:return: True, if synchronization is viable based on the parameters, False otherwise.
		"""
		if parameters.get('keep_synchronized', 'false') == 'true':
			if parameters.get('is_local', False) is True:
				return True
			elif parameters.get('url', None):
				return True
			elif all(format in DAEMON_BASED_DATABASE_FORMATS for format in parameters.get('format', [])):  # OR should sync syncables?
				return True
			else:
				return False
		else:
			return False

	def _create_dataset_import(self, parameters, request_user):
		"""Adds a new dataset import entry to database using data access object.

		:param parameters: dataset import parameters.
		:param request_user: Django user who initiated the request.
		:type parameters: dict
		:return: dataset ID of the added dataset import entry
		:rtype: int
		"""
		dataset_import = self._dao.objects.create(
			source_type=self._get_source_type(parameters.get('format', ''), parameters.get('archive', '')),
			source_name=self._get_source_name(parameters),
			elastic_index=parameters.get('texta_elastic_index', ''),
			elastic_mapping=parameters.get('texta_elastic_mapping', ''),
			start_time=datetime.now(), end_time=None, user=request_user, status='Processing', finished=False,
			must_sync=parameters.get('keep_synchronized', False)
		)
		dataset_import.save()

		return dataset_import.pk

	def _prepare_import_directory(self, root_directory, source_directory=None):
		"""Creates a 'temporary' directory for storing import data. Doesn't use native temporary solution due to
		permission issues. If files are imported from a local directory, they are first copied the temporary directory.

		:param root_directory: directory where to store subdirectories with dataset import data.
		:param source_directory: local directory from where to copy the files. Optional.
		:type root_directory: string
		:type source_directory: string
		:return: path to the import session's directory.
		:rtype: string
		"""
		temp_folder_name = str(int(time.time() * 1000000))
		temp_folder_path = os.path.join(root_directory, temp_folder_name)

		if source_directory:
			shutil.copytree(src=source_directory, dst=temp_folder_path)
		else:
			os.makedirs(temp_folder_path)

		return temp_folder_path

	def _store_file(self, file_name, file_content):
		"""Stores file to disk.

		:param file_name: name of the file
		:param file_content: binary content of the file
		:type file_name: string
		:type file_content: binary string
		:return: path to the stored file
		"""
		fs = self._file_system_storer(location=self._root_directory)
		file_name = fs.save(file_name, file_content)
		return fs.path(file_name)

	def _get_source_type(self, format, archive):
		source_type_parts = [format]
		if archive:
			source_type_parts.append('|')
			source_type_parts.append(archive)

		return ''.join(source_type_parts)

	def _get_source_name(self, parameters):
		if 'file_path' in parameters:
			return os.path.basename(parameters['file_path'])
		elif 'url' in parameters:
			return parameters['url']
		else:
			return ''
=======
    """The class behind importing. The functions in this module that are not methods in this class is due to the Python 2.7's
    limited capability of serializing class methods. In Python 3.x, they should end up in this class.
    """

    def __init__(self, es_url, configuration, data_access_object, file_system_storer):
        """
        :param es_url: Elasticsearch instance's URL.
        :param configuration: DATASET_IMPORTER dict from texta/settings.py, which includes necessary parameters for importer.
        :param data_access_object: An attempt to separate Django's DatasetImport model object from import to reduce coupling and enhance testing.
        :param file_system_storer: Same as above. Django's built-in FileSystemStorage for storing data from requests to disk.
        :type es_url: string
        :type configuration: dict
        """
        self._es_url = es_url

        self._root_directory = configuration['directory']
        self._n_processes = configuration['import_processes']
        self._process_batch_size = configuration['process_batch_size']
        self._index_sqlite_path = configuration['sync']['index_sqlite_path']

        self._dao = data_access_object
        self._file_system_storer = file_system_storer

        self._active_import_jobs = {}

    def import_dataset(self, request):
        """Performs a dataset import session with all of the workflow - data acquisition, extraction, reading,
        preprocessing, and storing.

        :param request: Django request
        """
        self._validate_request(request)

        parameters = self.django_request_to_import_parameters(request.POST)
        parameters = self._preprocess_import(parameters, request.user, request.FILES)

        process = Process(target=_import_dataset, args=(parameters, self._n_processes, self._process_batch_size)).start()
        # process = None
        # _import_dataset(parameters, n_processes=self._n_processes, process_batch_size=self._process_batch_size)

        self._active_import_jobs[parameters['import_id']] = {
            'process': process,
            'parameters': parameters
        }

    def reimport(self, parameters):
        """import_dataset's equivalent without the Django request validation and transformation to Importer's parameter dict.
        Used mostly by Syncer or if reimport is added to GUI.

        :param parameters: Dataset Importer parameters which have been validated during a previous run.
        :type parameters: dict
        """
        parameters = self._preprocess_reimport(parameters=parameters)
        Process(target=_import_dataset, args=(parameters, self._n_processes, self._process_batch_size)).start()
        # _import_dataset(parameters, n_processes=self._n_processes, process_batch_size=self._process_batch_size)

    def cancel_import_job(self, import_id):
        """Cancels an active import job.

        :param import_id: ID of the cancelled job.
        :type import_id: int or string holding an int
        """
        import_dict = self._active_import_jobs.get(int(import_id), None)

        if import_dict:
            import_process = import_dict.get('process', None)
            if import_process:
                import_process.terminate()

            if import_dict['is_local'] is False:
                shutil.rmtree(import_dict['directory'])

        try:
            dataset_import = self._dao.objects.get(pk=import_id)
            dataset_import.finished = True
            dataset_import.status = 'Cancelled'
            dataset_import.save()
        except:
            pass

    def _preprocess_import(self, parameters, request_user, files_dict):
        """Alters parameters to meet importer's needs.

        :param parameters: initial request parameters.
        :param request_user: Django user, who initiated the request.
        :param files_dict: request files.
        :type parameters: dict
        :return: aletered parameters
        :rtype: dict
        """
        parameters['formats'] = json.loads(parameters.get('formats', '[]'))
        parameters['preprocessors'] = json.loads(parameters.get('preprocessors', '[]'))
        parameters['is_local'] = True if parameters.get('host_directory', None) else False
        parameters['keep_synchronized'] = self._determine_if_should_synchronize(parameters=parameters)
        parameters['remove_existing_dataset'] = True if parameters.get('remove_existing_dataset', 'false') == 'true' else False
        parameters['storer'] = 'elastic'

        self._separate_archive_and_reader_formats(parameters)

        parameters['directory'] = self._prepare_import_directory(
            root_directory=self._root_directory,
            source_directory=parameters.get('host_directory', None)
        )

        if any(format not in DAEMON_BASED_DATABASE_FORMATS for format in parameters['formats']):
            if 'file' in files_dict and parameters.get('is_local', False) is False:
                parameters['file_path'] = self._store_file(os.path.join(parameters['directory'], files_dict['file'].name), files_dict['file'])

        parameters['import_id'] = self._create_dataset_import(parameters, request_user)

        parameters['texta_elastic_url'] = self._es_url
        parameters['index_sqlite_path'] = self._index_sqlite_path

        return parameters

    def _separate_archive_and_reader_formats(self, parameters):
        """Splits initial formats to archives and formats to reduce the complexity for later processes.

        :param parameters: dataset import's parameters.
        :type parameters: dict
        """
        parameters['archives'] = []
        reader_formats = []
        for format in parameters['formats']:
            if format in ARCHIVE_FORMATS:
                parameters['archives'].append(format)
            else:
                reader_formats.append(format)

        parameters['formats'] = reader_formats

    def _preprocess_reimport(self, parameters):
        """Reimport's alternative to _preprocess_import. Most of the necessary alterations have been done by _preprocess_import
        during some previous import session.

        :param parameters: previously altered parameters.
        :return: altered parameters for current session.
        """
        parameters['directory'] = self._prepare_import_directory(self._root_directory)

        return parameters

    def django_request_to_import_parameters(self, post_request_dict):
        """Convert Django's Request to dict suitable for Dataset Importer.

        :param post_request_dict: Django's request.POST
        :return: dict corresponding to post_request_dict
        :rtype: dict
        """
        return {key: (value if not isinstance(value, list) else value[0]) for key, value in post_request_dict.items()}

    def _validate_request(self, request):
        """Request validation procedure.

        :param request: Django's Request.
        :raises: Exception, if parameters are invalid.
        """
        if 'file' not in request.FILES and 'url' not in request.POST or request.POST.get('is_local', False) is False:
            # raise Exception('Import failed.')
            pass

    def _determine_if_should_synchronize(self, parameters):
        """Secondary synchronization validation in case some parameters are in conflict with synchronization.

        :param parameters: preprocessed paramters.
        :return: True, if synchronization is viable based on the parameters, False otherwise.
        """
        if parameters.get('keep_synchronized', 'false') == 'true':
            if parameters.get('is_local', False) is True:
                return True
            elif parameters.get('url', None):
                return True
            elif all(format in DAEMON_BASED_DATABASE_FORMATS for format in parameters.get('format', [])): # OR should sync syncables?
                return True
            else:
                return False
        else:
            return False

    def _create_dataset_import(self, parameters, request_user):
        """Adds a new dataset import entry to database using data access object.

        :param parameters: dataset import parameters.
        :param request_user: Django user who initiated the request.
        :type parameters: dict
        :return: dataset ID of the added dataset import entry
        :rtype: int
        """
        dataset_import = self._dao.objects.create(
            source_type=self._get_source_type(parameters.get('format', ''), parameters.get('archive', '')),
            source_name=self._get_source_name(parameters),
            elastic_index=parameters.get('texta_elastic_index', ''), elastic_mapping=parameters.get('texta_elastic_mapping', ''),
            start_time=datetime.now(), end_time=None, user=request_user, status='Processing', finished=False,
            must_sync=parameters.get('keep_synchronized', False)
        )
        dataset_import.save()

        return dataset_import.pk

    def _prepare_import_directory(self, root_directory, source_directory=None):
        """Creates a 'temporary' directory for storing import data. Doesn't use native temporary solution due to
        permission issues. If files are imported from a local directory, they are first copied the temporary directory.

        :param root_directory: directory where to store subdirectories with dataset import data.
        :param source_directory: local directory from where to copy the files. Optional.
        :type root_directory: string
        :type source_directory: string
        :return: path to the import session's directory.
        :rtype: string
        """
        temp_folder_name = str(int(time.time() * 1000000))
        temp_folder_path = os.path.join(root_directory, temp_folder_name)

        if source_directory:
            shutil.copytree(src=source_directory, dst=temp_folder_path)
        else:
            os.makedirs(temp_folder_path)

        return temp_folder_path

    def _store_file(self, file_name, file_content):
        """Stores file to disk.

        :param file_name: name of the file
        :param file_content: binary content of the file
        :type file_name: string
        :type file_content: binary string
        :return: path to the stored file
        """
        fs = self._file_system_storer(location=self._root_directory)
        file_name = fs.save(file_name, file_content)
        return fs.path(file_name)

    def _get_source_type(self, format, archive):
        source_type_parts = [format]
        if archive:
            source_type_parts.append('|')
            source_type_parts.append(archive)

        return ''.join(source_type_parts)

    def _get_source_name(self, parameters):
        if 'file_path' in parameters:
            return os.path.basename(parameters['file_path'])
        elif 'url' in parameters:
            return parameters['url']
        else:
            return ''
>>>>>>> 6a40ab6e


def _import_dataset(parameter_dict, n_processes, process_batch_size):
    """Starts the import process from a parallel process.

    :param parameter_dict: dataset importer's parameters.
    :param n_processes: size of the multiprocessing pool.
    :param process_batch_size: the number of documents to process at any given time by a process.
    :type parameter_dict: dict
    :type n_processes: int
    :type process_batch_size: int
    """
    # Local files are not extracted from archives due to directory permissions
    # If importing from local hard drive, extract first.
    if parameter_dict['is_local'] is False:
        if 'file_path' not in parameter_dict:
            parameter_dict['file_path'] = download(parameter_dict['url'], parameter_dict['directory'])

        _extract_archives(parameter_dict)

    reader = DocumentReader()
    _set_total_documents(parameter_dict=parameter_dict, reader=reader)
    _run_processing_jobs(parameter_dict=parameter_dict, reader=reader, n_processes=n_processes, process_batch_size=process_batch_size)


def _extract_archives(parameter_dict):
    """Extracts archives based on the information from the parameters.

    :param parameter_dict: dataset importer parameters.
    :type parameter_dict: dict
    """
    archive_formats = parameter_dict.get('archives', [])

    if not archive_formats:
        return

    unprocessed_archives = ArchiveExtractor.detect_archives(
        root_directory=parameter_dict['directory'],
        archive_formats=archive_formats
    )

    while unprocessed_archives:
        for unprocessed_archive in unprocessed_archives:
            ArchiveExtractor.extract_archive(
                file_path=unprocessed_archive['path'],
                archive_format=unprocessed_archive['format']
            )

        unprocessed_archives = ArchiveExtractor.detect_archives(
            root_directory=parameter_dict['directory'],
            archive_formats=archive_formats
        )


def _init_pool(lock_):
    """Hack to allow locks in a multiprocessing pool.
    """
    global lock
    lock = lock_


def _set_total_documents(parameter_dict, reader):
    """Updates total documents count in the database entry.

    :param parameter_dict: dataset import's parameters.
    :param reader: dataset importer's document reader.
    """
    dataset_import = DatasetImport.objects.get(pk=parameter_dict['import_id'])
    dataset_import.total_documents = reader.count_total_documents(**parameter_dict)
    dataset_import.save()


def _complete_import_job(parameter_dict):
    """Updates database entry to completed status.

    :param parameter_dict: dataset import's parameters.
    """
    import_id = parameter_dict['import_id']
    dataset_import = DatasetImport.objects.get(pk=import_id)
    dataset_import.end_time = datetime.now()
    dataset_import.status = 'Completed'
    dataset_import.json_parameters = json.dumps(parameter_dict)
    dataset_import.save()


def _processing_job(documents, parameter_dict):
    """A single processing job on a parallel node, which processes a batch of documents.

    :param documents: batch of documents to process.
    :param parameter_dict: dataset import's parameters.
    :type documents: list of dicts
    :type parameter_dict: dict
    """
    dataset_name = '{0}_{1}'.format(parameter_dict['texta_elastic_index'], parameter_dict['texta_elastic_mapping'])

    try:
        result_map = DocumentPreprocessor.process(documents=documents, **parameter_dict)
        documents = result_map['documents']

        storer = DocumentStorer.get_storer(**parameter_dict)
        stored_documents_count = storer.store(documents)

        if documents:
            with lock:
                dataset_import = DatasetImport.objects.get(pk=parameter_dict['import_id'])
                dataset_import.processed_documents += stored_documents_count
                dataset_import.save()

    except Exception as e:
        HandleDatasetImportException(parameter_dict, e)


def _remove_existing_dataset(parameter_dict):
    """Removes imported dataset from stored location and from Synchronizer's index.

    :param parameter_dict: dataset import's parameters
    :type parameter_dict: dict
    """
    storer = DocumentStorer.get_storer(**parameter_dict)
    storer.remove()


def _run_processing_jobs(parameter_dict, reader, n_processes, process_batch_size):
    """Creates document batches and dispatches them to processing nodes.

    :param parameter_dict: dataset import's parameters.
    :param reader: dataset importer's document reader.
    :param n_processes: size of the multiprocessing pool.
    :param process_batch_size: the number of documents to process at any given time by a node.
    :type parameter_dict: dict
    :type n_processes: int
    :type process_batch_size: int
    """
    if parameter_dict.get('remove_existing_dataset', False):
        _remove_existing_dataset(parameter_dict)

    import_job_lock = Lock()

    process_pool = Pool(processes=n_processes, initializer=_init_pool, initargs=(import_job_lock,))
    batch = []

    for document in reader.read_documents(**parameter_dict):
        batch.append(document)

        # Send documents when they reach their batch size and empty it.
        if len(batch) == process_batch_size:
            process_pool.apply(_processing_job, args=(batch, parameter_dict))
            batch = []

    # Send the final documents that did not reach the batch size.
    if batch:
        process_pool.apply(_processing_job, args=(batch, parameter_dict))

    process_pool.close()
    process_pool.join()

    _complete_import_job(parameter_dict)


def download(url, target_directory, chunk_size=1024):
    """Download data source from a remote host.

    :param url: URL to the data source.
    :param target_directory: import session's directory path to download the data source.
    :param chunk_size: data stream's chunk size
    :type url: string
    :type target_directory: string
    :type chunk_size: int
    :return: path to the downloaded file
    :rtype: string
    """
    head_response = requests.head(url)

    file_name = _derive_file_name(head_response, url)
    file_path = os.path.join(target_directory, file_name)

    response = requests.get(url, stream=True)
    with open(file_path, 'wb') as downloaded_file:
        for chunk in response.iter_content(chunk_size):
            if chunk:
                downloaded_file.write(chunk)

    return file_path


def tear_down_import_directory(import_directory_path):
    shutil.rmtree(import_directory_path)


def _derive_file_name(response, url):
    """Tries to derive file name from either response header or URL string.

    :param response: requests Response
    :param url: URL of the downloaded file
    :type url: string
    :return: name of the new file
    :rtype: string
    """
    file_name = ''

    if 'content-disposition' in response.headers:
        file_names = re.findall('filename=(.*)', response['content-disposition'])

        if file_names:
            file_name = file_names[0].strip('\'" ')
    elif 'location' in response.headers:
        file_name = os.path.basename(response.headers['location'])

    if not file_name:
        file_name = os.path.basename(url)

    return file_name<|MERGE_RESOLUTION|>--- conflicted
+++ resolved
@@ -29,261 +29,6 @@
 
 
 class DatasetImporter(object):
-<<<<<<< HEAD
-	"""The class behind importing. The functions in this module that are not methods in this class is due to the Python 2.7's
-	limited capability of serializing class methods. In Python 3.x, they should end up in this class.
-	"""
-
-	def __init__(self, es_url, configuration, data_access_object, file_system_storer):
-		"""
-		:param es_url: Elasticsearch instance's URL.
-		:param configuration: DATASET_IMPORTER dict from texta/settings.py, which includes necessary parameters for importer.
-		:param data_access_object: An attempt to separate Django's DatasetImport model object from import to reduce coupling and enhance testing.
-		:param file_system_storer: Same as above. Django's built-in FileSystemStorage for storing data from requests to disk.
-		:type es_url: string
-		:type configuration: dict
-		"""
-		self._es_url = es_url
-
-		self._root_directory = configuration['directory']
-		self._n_processes = configuration['import_processes']
-		self._process_batch_size = configuration['process_batch_size']
-		self._index_sqlite_path = configuration['sync']['index_sqlite_path']
-
-		self._dao = data_access_object
-		self._file_system_storer = file_system_storer
-
-		self._active_import_jobs = {}
-
-	def import_dataset(self, request):
-		"""Performs a dataset import session with all of the workflow - data acquisition, extraction, reading,
-		preprocessing, and storing.
-
-		:param request: Django request
-		"""
-		self._validate_request(request)
-
-		parameters = self.django_request_to_import_parameters(request.POST)
-		parameters = self._preprocess_import(parameters, request.user, request.FILES)
-
-		#process = Process(target=_import_dataset, args=(parameters, self._n_processes, self._process_batch_size)).start()
-		process = _import_dataset(parameters, self._n_processes, self._process_batch_size)
-
-		self._active_import_jobs[parameters['import_id']] = {
-			'process':    process,
-			'parameters': parameters
-		}
-
-	def reimport(self, parameters):
-		"""import_dataset's equivalent without the Django request validation and transformation to Importer's parameter dict.
-		Used mostly by Syncer or if reimport is added to GUI.
-
-		:param parameters: Dataset Importer parameters which have been validated during a previous run.
-		:type parameters: dict
-		"""
-		parameters = self._preprocess_reimport(parameters=parameters)
-		#Process(target=_import_dataset, args=(parameters, self._n_processes, self._process_batch_size)).start()
-		_import_dataset(parameters, self._n_processes, self._process_batch_size)
-
-	# _import_dataset(parameters, n_processes=self._n_processes, process_batch_size=self._process_batch_size)
-
-	def cancel_import_job(self, import_id):
-		"""Cancels an active import job.
-
-		:param import_id: ID of the cancelled job.
-		:type import_id: int or string holding an int
-		"""
-		import_dict = self._active_import_jobs.get(int(import_id), None)
-
-		if import_dict:
-			import_process = import_dict.get('process', None)
-			if import_process:
-				import_process.terminate()
-
-			if import_dict['is_local'] is False:
-				shutil.rmtree(import_dict['directory'])
-
-		try:
-			dataset_import = self._dao.objects.get(pk=import_id)
-			dataset_import.finished = True
-			dataset_import.status = 'Cancelled'
-			dataset_import.save()
-		except Exception:
-			logging.getLogger(settings.ERROR_LOGGER).exception("Could not save to Django DB.")
-
-	def _preprocess_import(self, parameters, request_user, files_dict):
-		"""Alters parameters to meet importer's needs.
-
-		:param parameters: initial request parameters.
-		:param request_user: Django user, who initiated the request.
-		:param files_dict: request files.
-		:type parameters: dict
-		:return: aletered parameters
-		:rtype: dict
-		"""
-		parameters['formats'] = json.loads(parameters.get('formats', '[]'))
-		parameters['preprocessors'] = json.loads(parameters.get('preprocessors', '[]'))
-		parameters['is_local'] = True if parameters.get('host_directory', None) else False
-		parameters['keep_synchronized'] = self._determine_if_should_synchronize(parameters=parameters)
-		parameters['remove_existing_dataset'] = True if parameters.get('remove_existing_dataset', 'false') == 'true' else False
-		parameters['storer'] = 'elastic'
-
-		parameters['archives'], parameters['formats'] = self._separate_archive_and_reader_formats(parameters)
-
-		parameters['directory'] = self._prepare_import_directory(
-			root_directory=self._root_directory,
-			source_directory=parameters.get('host_directory', None)
-		)
-
-		if any(format not in DAEMON_BASED_DATABASE_FORMATS for format in parameters['formats']):
-			if 'file' in files_dict and parameters.get('is_local', False) is False:
-				parameters['file_path'] = self._store_file(
-					os.path.join(parameters['directory'], files_dict['file'].name),
-					files_dict['file'])
-
-		parameters['import_id'] = self._create_dataset_import(parameters, request_user)
-
-		parameters['texta_elastic_url'] = self._es_url
-		parameters['index_sqlite_path'] = self._index_sqlite_path
-
-		return parameters
-
-	def _separate_archive_and_reader_formats(self, parameters):
-		"""Splits initial formats to archives and formats to reduce the complexity for later processes.
-
-		:param parameters: dataset import's parameters.
-		:type parameters: dict
-		"""
-		archives = []
-		reader_formats = []
-
-		for file_type in parameters['formats']:
-			if file_type in ARCHIVE_FORMATS:
-				archives.append(file_type)
-			else:
-				reader_formats.append(file_type)
-
-		return archives, reader_formats
-
-	def _preprocess_reimport(self, parameters):
-		"""Reimport's alternative to _preprocess_import. Most of the necessary alterations have been done by _preprocess_import
-		during some previous import session.
-
-		:param parameters: previously altered parameters.
-		:return: altered parameters for current session.
-		"""
-		parameters['directory'] = self._prepare_import_directory(self._root_directory)
-
-		return parameters
-
-	def django_request_to_import_parameters(self, post_request_dict):
-		"""Convert Django's Request to dict suitable for Dataset Importer.
-
-		:param post_request_dict: Django's request.POST
-		:return: dict corresponding to post_request_dict
-		:rtype: dict
-		"""
-		return {key: (value if not isinstance(value, list) else value[0]) for key, value in post_request_dict.items()}
-
-	def _validate_request(self, request):
-		"""Request validation procedure.
-
-		:param request: Django's Request.
-		:raises: Exception, if parameters are invalid.
-		"""
-		if 'file' not in request.FILES and 'url' not in request.POST or request.POST.get('is_local', False) is False:
-			# raise Exception('Import failed.')
-			pass
-
-	def _determine_if_should_synchronize(self, parameters):
-		"""Secondary synchronization validation in case some parameters are in conflict with synchronization.
-
-		:param parameters: preprocessed paramters.
-		:return: True, if synchronization is viable based on the parameters, False otherwise.
-		"""
-		if parameters.get('keep_synchronized', 'false') == 'true':
-			if parameters.get('is_local', False) is True:
-				return True
-			elif parameters.get('url', None):
-				return True
-			elif all(format in DAEMON_BASED_DATABASE_FORMATS for format in parameters.get('format', [])):  # OR should sync syncables?
-				return True
-			else:
-				return False
-		else:
-			return False
-
-	def _create_dataset_import(self, parameters, request_user):
-		"""Adds a new dataset import entry to database using data access object.
-
-		:param parameters: dataset import parameters.
-		:param request_user: Django user who initiated the request.
-		:type parameters: dict
-		:return: dataset ID of the added dataset import entry
-		:rtype: int
-		"""
-		dataset_import = self._dao.objects.create(
-			source_type=self._get_source_type(parameters.get('format', ''), parameters.get('archive', '')),
-			source_name=self._get_source_name(parameters),
-			elastic_index=parameters.get('texta_elastic_index', ''),
-			elastic_mapping=parameters.get('texta_elastic_mapping', ''),
-			start_time=datetime.now(), end_time=None, user=request_user, status='Processing', finished=False,
-			must_sync=parameters.get('keep_synchronized', False)
-		)
-		dataset_import.save()
-
-		return dataset_import.pk
-
-	def _prepare_import_directory(self, root_directory, source_directory=None):
-		"""Creates a 'temporary' directory for storing import data. Doesn't use native temporary solution due to
-		permission issues. If files are imported from a local directory, they are first copied the temporary directory.
-
-		:param root_directory: directory where to store subdirectories with dataset import data.
-		:param source_directory: local directory from where to copy the files. Optional.
-		:type root_directory: string
-		:type source_directory: string
-		:return: path to the import session's directory.
-		:rtype: string
-		"""
-		temp_folder_name = str(int(time.time() * 1000000))
-		temp_folder_path = os.path.join(root_directory, temp_folder_name)
-
-		if source_directory:
-			shutil.copytree(src=source_directory, dst=temp_folder_path)
-		else:
-			os.makedirs(temp_folder_path)
-
-		return temp_folder_path
-
-	def _store_file(self, file_name, file_content):
-		"""Stores file to disk.
-
-		:param file_name: name of the file
-		:param file_content: binary content of the file
-		:type file_name: string
-		:type file_content: binary string
-		:return: path to the stored file
-		"""
-		fs = self._file_system_storer(location=self._root_directory)
-		file_name = fs.save(file_name, file_content)
-		return fs.path(file_name)
-
-	def _get_source_type(self, format, archive):
-		source_type_parts = [format]
-		if archive:
-			source_type_parts.append('|')
-			source_type_parts.append(archive)
-
-		return ''.join(source_type_parts)
-
-	def _get_source_name(self, parameters):
-		if 'file_path' in parameters:
-			return os.path.basename(parameters['file_path'])
-		elif 'url' in parameters:
-			return parameters['url']
-		else:
-			return ''
-=======
     """The class behind importing. The functions in this module that are not methods in this class is due to the Python 2.7's
     limited capability of serializing class methods. In Python 3.x, they should end up in this class.
     """
@@ -532,7 +277,6 @@
             return parameters['url']
         else:
             return ''
->>>>>>> 6a40ab6e
 
 
 def _import_dataset(parameter_dict, n_processes, process_batch_size):
