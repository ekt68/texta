"""This module contains most of the logic and workflow behind importing datasets.
"""
import time
import os
import platform
from datetime import datetime
import re
import shutil
import requests
import json
import logging
from django.conf import settings

from dataset_importer.document_storer.storer import DocumentStorer
from dataset_importer.document_reader.reader import DocumentReader, entity_reader_map, collection_reader_map, database_reader_map
from dataset_importer.document_preprocessor import PREPROCESSOR_INSTANCES
from dataset_importer.document_preprocessor import convert_to_utf8

from dataset_importer.archive_extractor.extractor import ArchiveExtractor, extractor_map
from threading import Lock
from multiprocessing.pool import ThreadPool as Pool
from dataset_importer.models import DatasetImport
from dataset_importer.utils import HandleDatasetImportException

if platform.system() == 'Windows':
    from threading import Thread as Process
else:
    from multiprocessing import Process

DAEMON_BASED_DATABASE_FORMATS = set(database_reader_map) - {'sqlite'}
ARCHIVE_FORMATS = set(extractor_map)


class DatasetImporter(object):
    """The class behind importing. The functions in this module that are not methods in this class is due to the Python 2.7's
    limited capability of serializing class methods. In Python 3.x, they should end up in this class.
    """

    def __init__(self, es_url, configuration, data_access_object, file_system_storer):
        """
        :param es_url: Elasticsearch instance's URL.
        :param configuration: DATASET_IMPORTER dict from texta/settings.py, which includes necessary parameters for importer.
        :param data_access_object: An attempt to separate Django's DatasetImport model object from import to reduce coupling and enhance testing.
        :param file_system_storer: Same as above. Django's built-in FileSystemStorage for storing data from requests to disk.
        :type es_url: string
        :type configuration: dict
        """
        self._es_url = es_url

        self._root_directory = configuration['directory']
        self._n_processes = configuration['import_processes']
        self._process_batch_size = configuration['process_batch_size']
        self._index_sqlite_path = configuration['sync']['index_sqlite_path']

        self._dao = data_access_object
        self._file_system_storer = file_system_storer

        self._active_import_jobs = {}

    def import_dataset(self, request):
        """Performs a dataset import session with all of the workflow - data acquisition, extraction, reading,
        preprocessing, and storing.

        :param request: Django request
        """
        self._validate_request(request)

        parameters = self.django_request_to_import_parameters(request.POST)
        parameters = self._preprocess_import(parameters, request.user, request.FILES)

        process = Process(target=_import_dataset, args=(parameters, self._n_processes, self._process_batch_size)).start()
        # process = None
        # _import_dataset(parameters, n_processes=self._n_processes, process_batch_size=self._process_batch_size)

        self._active_import_jobs[parameters['import_id']] = {
            'process': process,
            'parameters': parameters
        }

    def reimport(self, parameters):
        """import_dataset's equivalent without the Django request validation and transformation to Importer's parameter dict.
        Used mostly by Syncer or if reimport is added to GUI.

        :param parameters: Dataset Importer parameters which have been validated during a previous run.
        :type parameters: dict
        """
        parameters = self._preprocess_reimport(parameters=parameters)
        Process(target=_import_dataset, args=(parameters, self._n_processes, self._process_batch_size)).start()
        # _import_dataset(parameters, n_processes=self._n_processes, process_batch_size=self._process_batch_size)

    def cancel_import_job(self, import_id):
        """Cancels an active import job.

        :param import_id: ID of the cancelled job.
        :type import_id: int or string holding an int
        """
        import_dict = self._active_import_jobs.get(int(import_id), None)

        if import_dict:
            import_process = import_dict.get('process', None)
            if import_process:
                import_process.terminate()

            if import_dict['is_local'] is False:
                shutil.rmtree(import_dict['directory'])

        try:
            dataset_import = self._dao.objects.get(pk=import_id)
            dataset_import.finished = True
            dataset_import.status = 'Cancelled'
            dataset_import.save()
        except:
            pass

    def _preprocess_import(self, parameters, request_user, files_dict):
        """Alters parameters to meet importer's needs.

        :param parameters: initial request parameters.
        :param request_user: Django user, who initiated the request.
        :param files_dict: request files.
        :type parameters: dict
        :return: aletered parameters
        :rtype: dict
        """
        parameters['formats'] = json.loads(parameters.get('formats', '[]'))
        parameters['preprocessors'] = json.loads(parameters.get('preprocessors', '[]'))
        parameters['is_local'] = True if parameters.get('host_directory', None) else False
        parameters['keep_synchronized'] = self._determine_if_should_synchronize(parameters=parameters)
        parameters['remove_existing_dataset'] = True if parameters.get('remove_existing_dataset', 'false') == 'true' else False
        parameters['storer'] = 'elastic'

        self._separate_archive_and_reader_formats(parameters)

        parameters['directory'] = self._prepare_import_directory(
            root_directory=self._root_directory,
            source_directory=parameters.get('host_directory', None)
        )

        if any(format not in DAEMON_BASED_DATABASE_FORMATS for format in parameters['formats']):
            if 'file' in files_dict and parameters.get('is_local', False) is False:
                parameters['file_path'] = self._store_file(os.path.join(parameters['directory'], files_dict['file'].name), files_dict['file'])

        parameters['import_id'] = self._create_dataset_import(parameters, request_user)

        parameters['texta_elastic_url'] = self._es_url
        parameters['index_sqlite_path'] = self._index_sqlite_path

        return parameters

    def _separate_archive_and_reader_formats(self, parameters):
        """Splits initial formats to archives and formats to reduce the complexity for later processes.

        :param parameters: dataset import's parameters.
        :type parameters: dict
        """
        parameters['archives'] = []
        reader_formats = []
        for format in parameters['formats']:
            if format in ARCHIVE_FORMATS:
                parameters['archives'].append(format)
            else:
                reader_formats.append(format)

        parameters['formats'] = reader_formats

    def _preprocess_reimport(self, parameters):
        """Reimport's alternative to _preprocess_import. Most of the necessary alterations have been done by _preprocess_import
        during some previous import session.

        :param parameters: previously altered parameters.
        :return: altered parameters for current session.
        """
        parameters['directory'] = self._prepare_import_directory(self._root_directory)

        return parameters

    def django_request_to_import_parameters(self, post_request_dict):
        """Convert Django's Request to dict suitable for Dataset Importer.

        :param post_request_dict: Django's request.POST
        :return: dict corresponding to post_request_dict
        :rtype: dict
        """
        return {key: (value if not isinstance(value, list) else value[0]) for key, value in post_request_dict.items()}

    def _validate_request(self, request):
        """Request validation procedure.

        :param request: Django's Request.
        :raises: Exception, if parameters are invalid.
        """
        if 'file' not in request.FILES and 'url' not in request.POST or request.POST.get('is_local', False) is False:
            # raise Exception('Import failed.')
            pass

    def _determine_if_should_synchronize(self, parameters):
        """Secondary synchronization validation in case some parameters are in conflict with synchronization.

        :param parameters: preprocessed paramters.
        :return: True, if synchronization is viable based on the parameters, False otherwise.
        """
        if parameters.get('keep_synchronized', 'false') == 'true':
            if parameters.get('is_local', False) is True:
                return True
            elif parameters.get('url', None):
                return True
            elif all(format in DAEMON_BASED_DATABASE_FORMATS for format in parameters.get('format', [])): # OR should sync syncables?
                return True
            else:
                return False
        else:
            return False

    def _create_dataset_import(self, parameters, request_user):
        """Adds a new dataset import entry to database using data access object.

        :param parameters: dataset import parameters.
        :param request_user: Django user who initiated the request.
        :type parameters: dict
        :return: dataset ID of the added dataset import entry
        :rtype: int
        """
        dataset_import = self._dao.objects.create(
            source_type=self._get_source_type(parameters.get('format', ''), parameters.get('archive', '')),
            source_name=self._get_source_name(parameters),
            elastic_index=parameters.get('texta_elastic_index', ''), elastic_mapping=parameters.get('texta_elastic_mapping', ''),
            start_time=datetime.now(), end_time=None, user=request_user, status='Processing', finished=False,
            must_sync=parameters.get('keep_synchronized', False)
        )
        dataset_import.save()

        return dataset_import.pk

    def _prepare_import_directory(self, root_directory, source_directory=None):
        """Creates a 'temporary' directory for storing import data. Doesn't use native temporary solution due to
        permission issues. If files are imported from a local directory, they are first copied the temporary directory.

        :param root_directory: directory where to store subdirectories with dataset import data.
        :param source_directory: local directory from where to copy the files. Optional.
        :type root_directory: string
        :type source_directory: string
        :return: path to the import session's directory.
        :rtype: string
        """
        temp_folder_name = str(int(time.time() * 1000000))
        temp_folder_path = os.path.join(root_directory, temp_folder_name)

        if source_directory:
            shutil.copytree(src=source_directory, dst=temp_folder_path)
        else:
            os.makedirs(temp_folder_path)

        return temp_folder_path

    def _store_file(self, file_name, file_content):
        """Stores file to disk.

        :param file_name: name of the file
        :param file_content: binary content of the file
        :type file_name: string
        :type file_content: binary string
        :return: path to the stored file
        """
        fs = self._file_system_storer(location=self._root_directory)
        file_name = fs.save(file_name, file_content)
        return fs.path(file_name)

    def _get_source_type(self, format, archive):
        source_type_parts = [format]
        if archive:
            source_type_parts.append('|')
            source_type_parts.append(archive)

        return ''.join(source_type_parts)

    def _get_source_name(self, parameters):
        if 'file_path' in parameters:
            return os.path.basename(parameters['file_path'])
        elif 'url' in parameters:
            return parameters['url']
        else:
            return ''


def _import_dataset(parameter_dict, n_processes, process_batch_size):
    """Starts the import process from a parallel process.

    :param parameter_dict: dataset importer's parameters.
    :param n_processes: size of the multiprocessing pool.
    :param process_batch_size: the number of documents to process at any given time by a process.
    :type parameter_dict: dict
    :type n_processes: int
    :type process_batch_size: int
    """
    # Local files are not extracted from archives due to directory permissions
    # If importing from local hard drive, extract first.
    if parameter_dict['is_local'] is False:
        if 'file_path' not in parameter_dict:
            parameter_dict['file_path'] = download(parameter_dict['url'], parameter_dict['directory'])

        _extract_archives(parameter_dict)

    reader = DocumentReader()
    _set_total_documents(parameter_dict=parameter_dict, reader=reader)
    _run_processing_jobs(parameter_dict=parameter_dict, reader=reader, n_processes=n_processes, process_batch_size=process_batch_size)


def _extract_archives(parameter_dict):
    """Extracts archives based on the information from the parameters.

    :param parameter_dict: dataset importer parameters.
    :type parameter_dict: dict
    """
    archive_formats = parameter_dict.get('archives', [])

    if not archive_formats:
        return

    unprocessed_archives = ArchiveExtractor.detect_archives(
        root_directory=parameter_dict['directory'],
        archive_formats=archive_formats
    )

    while unprocessed_archives:
        for unprocessed_archive in unprocessed_archives:
            ArchiveExtractor.extract_archive(
                file_path=unprocessed_archive['path'],
                archive_format=unprocessed_archive['format']
            )

        unprocessed_archives = ArchiveExtractor.detect_archives(
            root_directory=parameter_dict['directory'],
            archive_formats=archive_formats
        )


def _init_pool(lock_):
    """Hack to allow locks in a multiprocessing pool.
    """
    global lock
    lock = lock_


def _set_total_documents(parameter_dict, reader):
    """Updates total documents count in the database entry.

    :param parameter_dict: dataset import's parameters.
    :param reader: dataset importer's document reader.
    """
    dataset_import = DatasetImport.objects.get(pk=parameter_dict['import_id'])
    dataset_import.total_documents = reader.count_total_documents(**parameter_dict)
    dataset_import.save()


def _complete_import_job(parameter_dict):
    """Updates database entry to completed status.

    :param parameter_dict: dataset import's parameters.
    """
    import_id = parameter_dict['import_id']
    dataset_import = DatasetImport.objects.get(pk=import_id)
    dataset_import.end_time = datetime.now()
    dataset_import.status = 'Completed'
    dataset_import.json_parameters = json.dumps(parameter_dict)
    dataset_import.save()


def _processing_job(documents, parameter_dict):
    """A single processing job on a parallel node, which processes a batch of documents.

    :param documents: batch of documents to process.
    :param parameter_dict: dataset import's parameters.
    :type documents: list of dicts
    :type parameter_dict: dict
    """
<<<<<<< HEAD
    dataset_name = '{0}_{1}'.format(parameter_dict['texta_elastic_index'], parameter_dict['texta_elastic_mapping'])

    try:
        result_map = DocumentPreprocessor.process(documents=documents, **parameter_dict)
        documents = result_map['documents']

        storer = DocumentStorer.get_storer(**parameter_dict)
        stored_documents_count = storer.store(documents)

        if documents:
            with lock:
                dataset_import = DatasetImport.objects.get(pk=parameter_dict['import_id'])
                dataset_import.processed_documents += stored_documents_count
                dataset_import.save()

=======
    # dataset_name = '{0}_{1}'.format(parameter_dict['texta_elastic_index'], parameter_dict['texta_elastic_mapping'])
    try:

        documents = list(map(convert_to_utf8, documents))

        for preprocessor_code in parameter_dict['preprocessors']:
            preprocessor = PREPROCESSOR_INSTANCES[preprocessor_code]
            result_map = preprocessor.transform(documents, **parameter_dict)
            documents = result_map['documents']

        storer = DocumentStorer.get_storer(**parameter_dict)
        stored_documents_count = storer.store(documents)

        if documents:
            with lock:
                dataset_import = DatasetImport.objects.get(pk=parameter_dict['import_id'])
                dataset_import.processed_documents += stored_documents_count
                dataset_import.save()

>>>>>>> 100687d4
    except Exception as e:
        HandleDatasetImportException(parameter_dict, e)


def _remove_existing_dataset(parameter_dict):
    """Removes imported dataset from stored location and from Synchronizer's index.

    :param parameter_dict: dataset import's parameters
    :type parameter_dict: dict
    """
    storer = DocumentStorer.get_storer(**parameter_dict)
    storer.remove()


def _run_processing_jobs(parameter_dict, reader, n_processes, process_batch_size):
    """Creates document batches and dispatches them to processing nodes.

    :param parameter_dict: dataset import's parameters.
    :param reader: dataset importer's document reader.
    :param n_processes: size of the multiprocessing pool.
    :param process_batch_size: the number of documents to process at any given time by a node.
    :type parameter_dict: dict
    :type n_processes: int
    :type process_batch_size: int
    """
    if parameter_dict.get('remove_existing_dataset', False):
        _remove_existing_dataset(parameter_dict)

    import_job_lock = Lock()

    process_pool = Pool(processes=n_processes, initializer=_init_pool, initargs=(import_job_lock,))
    batch = []

    for document in reader.read_documents(**parameter_dict):
        batch.append(document)

        # Send documents when they reach their batch size and empty it.
        if len(batch) == process_batch_size:
            process_pool.apply(_processing_job, args=(batch, parameter_dict))
            batch = []

    # Send the final documents that did not reach the batch size.
    if batch:
        process_pool.apply(_processing_job, args=(batch, parameter_dict))

    process_pool.close()
    process_pool.join()

    _complete_import_job(parameter_dict)


def download(url, target_directory, chunk_size=1024):
    """Download data source from a remote host.

    :param url: URL to the data source.
    :param target_directory: import session's directory path to download the data source.
    :param chunk_size: data stream's chunk size
    :type url: string
    :type target_directory: string
    :type chunk_size: int
    :return: path to the downloaded file
    :rtype: string
    """
    head_response = requests.head(url)

    file_name = _derive_file_name(head_response, url)
    file_path = os.path.join(target_directory, file_name)

    response = requests.get(url, stream=True)
    with open(file_path, 'wb') as downloaded_file:
        for chunk in response.iter_content(chunk_size):
            if chunk:
                downloaded_file.write(chunk)

    return file_path


def tear_down_import_directory(import_directory_path):
    shutil.rmtree(import_directory_path)


def _derive_file_name(response, url):
    """Tries to derive file name from either response header or URL string.

    :param response: requests Response
    :param url: URL of the downloaded file
    :type url: string
    :return: name of the new file
    :rtype: string
    """
    file_name = ''

    if 'content-disposition' in response.headers:
        file_names = re.findall('filename=(.*)', response['content-disposition'])

        if file_names:
            file_name = file_names[0].strip('\'" ')
    elif 'location' in response.headers:
        file_name = os.path.basename(response.headers['location'])

    if not file_name:
        file_name = os.path.basename(url)

    return file_name<|MERGE_RESOLUTION|>--- conflicted
+++ resolved
@@ -373,12 +373,15 @@
     :type documents: list of dicts
     :type parameter_dict: dict
     """
-<<<<<<< HEAD
-    dataset_name = '{0}_{1}'.format(parameter_dict['texta_elastic_index'], parameter_dict['texta_elastic_mapping'])
-
+    # dataset_name = '{0}_{1}'.format(parameter_dict['texta_elastic_index'], parameter_dict['texta_elastic_mapping'])
     try:
-        result_map = DocumentPreprocessor.process(documents=documents, **parameter_dict)
-        documents = result_map['documents']
+
+        documents = list(map(convert_to_utf8, documents))
+
+        for preprocessor_code in parameter_dict['preprocessors']:
+            preprocessor = PREPROCESSOR_INSTANCES[preprocessor_code]
+            result_map = preprocessor.transform(documents, **parameter_dict)
+            documents = result_map['documents']
 
         storer = DocumentStorer.get_storer(**parameter_dict)
         stored_documents_count = storer.store(documents)
@@ -389,27 +392,6 @@
                 dataset_import.processed_documents += stored_documents_count
                 dataset_import.save()
 
-=======
-    # dataset_name = '{0}_{1}'.format(parameter_dict['texta_elastic_index'], parameter_dict['texta_elastic_mapping'])
-    try:
-
-        documents = list(map(convert_to_utf8, documents))
-
-        for preprocessor_code in parameter_dict['preprocessors']:
-            preprocessor = PREPROCESSOR_INSTANCES[preprocessor_code]
-            result_map = preprocessor.transform(documents, **parameter_dict)
-            documents = result_map['documents']
-
-        storer = DocumentStorer.get_storer(**parameter_dict)
-        stored_documents_count = storer.store(documents)
-
-        if documents:
-            with lock:
-                dataset_import = DatasetImport.objects.get(pk=parameter_dict['import_id'])
-                dataset_import.processed_documents += stored_documents_count
-                dataset_import.save()
-
->>>>>>> 100687d4
     except Exception as e:
         HandleDatasetImportException(parameter_dict, e)
 
