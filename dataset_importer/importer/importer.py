"""This module contains most of the logic and workflow behind importing datasets.
"""

import time
import os
import platform
from datetime import datetime
import re
import shutil
import requests
import json
from dataset_importer.document_storer.storer import DocumentStorer
from dataset_importer.document_reader.reader import DocumentReader, entity_reader_map, collection_reader_map, database_reader_map
from dataset_importer.document_preprocessor.preprocessor import DocumentPreprocessor, preprocessor_map
from dataset_importer.archive_extractor.extractor import ArchiveExtractor, extractor_map
from threading import Lock
from multiprocessing.pool import ThreadPool as Pool
from dataset_importer.models import DatasetImport
from dataset_importer.syncer.SQLiteIndex import SQLiteIndex
<<<<<<< HEAD
#from multiprocessing import Process
from threading import Thread as Process
=======

if platform.system() == 'Windows':
    from threading import Thread as Process
else:
    from multiprocessing import Process
>>>>>>> e62e3538

DAEMON_BASED_DATABASE_FORMATS = set(database_reader_map) - {'sqlite'}
ARCHIVE_FORMATS = set(extractor_map)


class DatasetImporter(object):
    """The class behind importing. The functions in this module that are not methods in this class is due to the Python 2.7's
    limited capability of serializing class methods. In Python 3.x, they should end up in this class.
    """

    def __init__(self, es_url, configuration, data_access_object, file_system_storer):
        """
        :param es_url: Elasticsearch instance's URL.
        :param configuration: DATASET_IMPORTER dict from texta/settings.py, which includes necessary parameters for importer.
        :param data_access_object: An attempt to separate Django's DatasetImport model object from import to reduce coupling and enhance testing.
        :param file_system_storer: Same as above. Django's built-in FileSystemStorage for storing data from requests to disk.
        :type es_url: string
        :type configuration: dict
        """
        self._es_url = es_url

        self._root_directory = configuration['directory']
        self._n_processes = configuration['import_processes']
        self._process_batch_size = configuration['process_batch_size']
        self._index_sqlite_path = configuration['sync']['index_sqlite_path']

        self._dao = data_access_object
        self._file_system_storer = file_system_storer

        self._active_import_jobs = {}

    def import_dataset(self, request):
        """Performs a dataset import session with all of the workflow - data acquisition, extraction, reading,
        preprocessing, and storing.

        :param request: Django request
        """
        self._validate_request(request)

        parameters = self.django_request_to_import_parameters(request.POST)
        parameters = self._preprocess_import(parameters, request.user, request.FILES)

        process = Process(target=_import_dataset, args=(parameters, self._n_processes, self._process_batch_size)).start()
        #process = None
        #_import_dataset(parameters, n_processes=self._n_processes, process_batch_size=self._process_batch_size)

        self._active_import_jobs[parameters['import_id']] = {
            'process': process,
            'parameters': parameters
        }

    def reimport(self, parameters):
        """import_dataset's equivalent without the Django request validation and transformation to Importer's parameter dict.
        Used mostly by Syncer or if reimport is added to GUI.

        :param parameters: Dataset Importer parameters which have been validated during a previous run.
        :type parameters: dict
        """
        parameters = self._preprocess_reimport(parameters=parameters)
        # Process(target=_import_dataset, args=(parameters, self._n_processes, self._process_batch_size)).start()
        _import_dataset(parameters, n_processes=self._n_processes, process_batch_size=self._process_batch_size)

    def cancel_import_job(self, import_id):
        """Cancels an active import job.

        :param import_id: ID of the cancelled job.
        :type import_id: int or string holding an int
        """
        import_dict = self._active_import_jobs.get(int(import_id), None)

        if import_dict:
            import_process = import_dict.get('process', None)
            if import_process:
                import_process.terminate()

            if import_dict['is_local'] is False:
                shutil.rmtree(import_dict['directory'])

        try:
            dataset_import = self._dao.objects.get(pk=import_id)
            dataset_import.finished = True
            dataset_import.status = 'Cancelled'
            dataset_import.save()
        except:
            pass

    def _preprocess_import(self, parameters, request_user, files_dict):
        """Alters parameters to meet importer's needs.

        :param parameters: initial request parameters.
        :param request_user: Django user, who initiated the request.
        :param files_dict: request files.
        :type parameters: dict
        :return: aletered parameters
        :rtype: dict
        """
        parameters['formats'] = json.loads(parameters.get('formats', '[]'))
        parameters['preprocessors'] = json.loads(parameters.get('preprocessors', '[]'))
        parameters['is_local'] = True if parameters.get('host_directory', None) else False
        parameters['keep_synchronized'] = self._determine_if_should_synchronize(parameters=parameters)
        parameters['remove_existing_dataset'] = True if parameters.get('remove_existing_dataset', 'false') == 'true' else False
        parameters['storer'] = 'elastic'

        self._separate_archive_and_reader_formats(parameters)

        parameters['directory'] = self._prepare_import_directory(
            root_directory=self._root_directory,
            source_directory=parameters.get('host_directory', None)
        )

        if any(format not in DAEMON_BASED_DATABASE_FORMATS for format in parameters['formats']):
            if 'file' in files_dict and parameters.get('is_local', False) is False:
                parameters['file_path'] = self._store_file(os.path.join(parameters['directory'], files_dict['file'].name),
                                                           files_dict['file'])

        parameters['import_id'] = self._create_dataset_import(parameters, request_user)

        parameters['texta_elastic_url'] = self._es_url
        parameters['index_sqlite_path'] = self._index_sqlite_path

        return parameters

    def _separate_archive_and_reader_formats(self, parameters):
        """Splits initial formats to archives and formats to reduce the complexity for later processes.

        :param parameters: dataset import's parameters.
        :type parameters: dict
        """
        parameters['archives'] = []
        reader_formats = []
        for format in parameters['formats']:
            if format in ARCHIVE_FORMATS:
                parameters['archives'].append(format)
            else:
                reader_formats.append(format)

        parameters['formats'] = reader_formats

    def _preprocess_reimport(self, parameters):
        """Reimport's alternative to _preprocess_import. Most of the necessary alterations have been done by _preprocess_import
        during some previous import session.

        :param parameters: previously altered parameters.
        :return: altered parameters for current session.
        """
        parameters['directory'] = self._prepare_import_directory(self._root_directory)

        return parameters

    def django_request_to_import_parameters(self, post_request_dict):
        """Convert Django's Request to dict suitable for Dataset Importer.

        :param post_request_dict: Django's request.POST
        :return: dict corresponding to post_request_dict
        :rtype: dict
        """
        return {key: (value if not isinstance(value, list) else value[0]) for key, value in post_request_dict.items()}

    def _validate_request(self, request):
        """Request validation procedure.

        :param request: Django's Request.
        :raises: Exception, if parameters are invalid.
        """
        if 'file' not in request.FILES and 'url' not in request.POST or request.POST.get('is_local', False) is False:
            # raise Exception('Import failed.')
            pass

    def _determine_if_should_synchronize(self, parameters):
        """Secondary synchronization validation in case some parameters are in conflict with synchronization.

        :param parameters: preprocessed paramters.
        :return: True, if synchronization is viable based on the parameters, False otherwise.
        """
        if parameters.get('keep_synchronized', 'false') == 'true':
            if parameters.get('is_local', False) is True:
                return True
            elif parameters.get('url', None):
                return True
            elif all(format in DAEMON_BASED_DATABASE_FORMATS for format in parameters.get('format', [])): # OR should sync syncables?
                return True
            else:
                return False
        else:
            return False

    def _create_dataset_import(self, parameters, request_user):
        """Adds a new dataset import entry to database using data access object.

        :param parameters: dataset import parameters.
        :param request_user: Django user who initiated the request.
        :type parameters: dict
        :return: dataset ID of the added dataset import entry
        :rtype: int
        """
        dataset_import = self._dao.objects.create(
            source_type=self._get_source_type(parameters.get('format', ''), parameters.get('archive', '')),
            source_name=self._get_source_name(parameters),
            elastic_index=parameters.get('texta_elastic_index', ''), elastic_mapping=parameters.get('texta_elastic_mapping', ''),
            start_time=datetime.now(), end_time=None, user=request_user, status='Processing', finished=False,
            must_sync=parameters.get('keep_synchronized', False)
        )
        dataset_import.save()

        return dataset_import.pk

    def _prepare_import_directory(self, root_directory, source_directory=None):
        """Creates a 'temporary' directory for storing import data. Doesn't use native temporary solution due to
        permission issues. If files are imported from a local directory, they are first copied the temporary directory.

        :param root_directory: directory where to store subdirectories with dataset import data.
        :param source_directory: local directory from where to copy the files. Optional.
        :type root_directory: string
        :type source_directory: string
        :return: path to the import session's directory.
        :rtype: string
        """
        temp_folder_name = str(int(time.time() * 1000000))
        temp_folder_path = os.path.join(root_directory, temp_folder_name)

        if source_directory:
            shutil.copytree(src=source_directory, dst=temp_folder_path)
        else:
            os.makedirs(temp_folder_path)

        return temp_folder_path

    def _store_file(self, file_name, file_content):
        """Stores file to disk.

        :param file_name: name of the file
        :param file_content: binary content of the file
        :type file_name: string
        :type file_content: binary string
        :return: path to the stored file
        """
        fs = self._file_system_storer(location=self._root_directory)
        file_name = fs.save(file_name, file_content)
        return fs.path(file_name)

    def _get_source_type(self, format, archive):
        source_type_parts = [format]
        if archive:
            source_type_parts.append('|')
            source_type_parts.append(archive)

        return ''.join(source_type_parts)

    def _get_source_name(self, parameters):
        if 'file_path' in parameters:
            return os.path.basename(parameters['file_path'])
        elif 'url' in parameters:
            return parameters['url']
        else:
            return ''


def _import_dataset(parameter_dict, n_processes, process_batch_size):
    """Starts the import process from a parallel process.

    :param parameter_dict: dataset importer's parameters.
    :param n_processes: size of the multiprocessing pool.
    :param process_batch_size: the number of documents to process at any given time by a process.
    :type parameter_dict: dict
    :type n_processes: int
    :type process_batch_size: int
    """
    # Local files are not extracted from archives due to directory permissions
    # If importing from local hard drive, extract first.
    if parameter_dict['is_local'] is False:
        if 'file_path' not in parameter_dict:
            parameter_dict['file_path'] = download(parameter_dict['url'], parameter_dict['directory'])

        _extract_archives(parameter_dict)

    reader = DocumentReader()
    _set_total_documents(parameter_dict=parameter_dict, reader=reader)
    _run_processing_jobs(parameter_dict=parameter_dict, reader=reader, n_processes=n_processes,
                         process_batch_size=process_batch_size)

    # if parameter_dict['is_local'] is False:
    #     shutil.rmtree(parameter_dict['directory'])


def _extract_archives(parameter_dict):
    """Extracts archives based on the information from the parameters.

    :param parameter_dict: dataset importer parameters.
    :type parameter_dict: dict
    """
    archive_formats = parameter_dict.get('archives', [])

    if not archive_formats:
        return

    unprocessed_archives = ArchiveExtractor.detect_archives(
        root_directory=parameter_dict['directory'],
        archive_formats=archive_formats
    )

    while unprocessed_archives:
        for unprocessed_archive in unprocessed_archives:
            ArchiveExtractor.extract_archive(
                file_path=unprocessed_archive['path'],
                archive_format=unprocessed_archive['format']
            )

        unprocessed_archives = ArchiveExtractor.detect_archives(
            root_directory=parameter_dict['directory'],
            archive_formats=archive_formats
        )
    #
    # for format in parameter_dict.get('archives', []):
    #     if format in ARCHIVE_FORMATS:
    #         ArchiveExtractor.extract_archive(
    #             file_path=parameter_dict['file_path'],
    #             archive_format=format
    #         )
    #         break


def _init_pool(lock_):
    """Hack to allow locks in a multiprocessing pool.
    """
    global lock
    lock = lock_


def _set_total_documents(parameter_dict, reader):
    """Updates total documents count in the database entry.

    :param parameter_dict: dataset import's parameters.
    :param reader: dataset importer's document reader.
    """
    dataset_import = DatasetImport.objects.get(pk=parameter_dict['import_id'])
    dataset_import.total_documents = reader.count_total_documents(**parameter_dict)
    dataset_import.save()


def _complete_import_job(parameter_dict):
    """Updates database entry to completed status.

    :param parameter_dict: dataset import's parameters.
    """
    import_id = parameter_dict['import_id']
    dataset_import = DatasetImport.objects.get(pk=import_id)
    dataset_import.end_time = datetime.now()
    dataset_import.status = 'Completed'
    dataset_import.json_parameters = json.dumps(parameter_dict)
    dataset_import.save()


def _processing_job(documents, parameter_dict):
    """A single processing job on a parallel node, which processes a batch of documents.

    :param documents: batch of documents to process.
    :param parameter_dict: dataset import's parameters.
    :type documents: list of dicts
    :type parameter_dict: dict
    """
    dataset_name = '{0}_{1}'.format(parameter_dict['texta_elastic_index'], parameter_dict['texta_elastic_mapping'])

    # Find unprocessed documents
    original_ids = [document['_texta_id'] for document in documents]
    index = SQLiteIndex(sqlite_file_path=parameter_dict['index_sqlite_path'])
    new_ids = set(index.get_new_entries(dataset=dataset_name, candidate_values=original_ids))
    documents = [document for document in documents if document['_texta_id'] in new_ids]

    for document in documents:
        del document['_texta_id']

    processed_documents = list(DocumentPreprocessor.process(
        documents=documents, **parameter_dict)
    )

    storer = DocumentStorer.get_storer(**parameter_dict)
    stored_documents_count = storer.store(processed_documents)
    if processed_documents:
        with lock:
            dataset_import = DatasetImport.objects.get(pk=parameter_dict['import_id'])
            dataset_import.processed_documents += stored_documents_count
            dataset_import.save()

            index.add(dataset=dataset_name, values=new_ids)


def _remove_existing_dataset(parameter_dict):
    """Removes imported dataset from stored location and from Synchronizer's index.

    :param parameter_dict: dataset import's parameters
    :type parameter_dict: dict
    """
    storer = DocumentStorer.get_storer(**parameter_dict)
    storer.remove()
    dataset_name = '{0}_{1}'.format(parameter_dict['texta_elastic_index'], parameter_dict['texta_elastic_mapping'])
    SQLiteIndex(sqlite_file_path=parameter_dict['index_sqlite_path']).remove(dataset_name)


def _run_processing_jobs(parameter_dict, reader, n_processes, process_batch_size):
    """Creates document batches and dispatches them to processing nodes.

    :param parameter_dict: dataset import's parameters.
    :param reader: dataset importer's document reader.
    :param n_processes: size of the multiprocessing pool.
    :param process_batch_size: the number of documents to process at any given time by a node.
    :type parameter_dict: dict
    :type n_processes: int
    :type process_batch_size: int
    """
    if parameter_dict.get('remove_existing_dataset', False):
        _remove_existing_dataset(parameter_dict)

    import_job_lock = Lock()

    process_pool = Pool(processes=n_processes, initializer=_init_pool,
                        initargs=(import_job_lock,))

    batch = []

    for document in reader.read_documents(**parameter_dict):
        batch.append(document)

        if len(batch) == process_batch_size:
            process_pool.apply(_processing_job, args=(batch, parameter_dict))
            # _processing_job(batch, parameter_dict)
            batch = []

    if batch:
        process_pool.apply(_processing_job, args=(batch, parameter_dict))
        # _processing_job(batch, parameter_dict)

    process_pool.close()
    process_pool.join()

    _complete_import_job(parameter_dict)


def download(url, target_directory, chunk_size=1024):
    """Download data source from a remote host.

    :param url: URL to the data source.
    :param target_directory: import session's directory path to download the data source.
    :param chunk_size: data stream's chunk size
    :type url: string
    :type target_directory: string
    :type chunk_size: int
    :return: path to the downloaded file
    :rtype: string
    """
    head_response = requests.head(url)

    file_name = _derive_file_name(head_response, url)
    file_path = os.path.join(target_directory, file_name)

    response = requests.get(url, stream=True)
    with open(file_path, 'wb') as downloaded_file:
        for chunk in response.iter_content(chunk_size):
            if chunk:
                downloaded_file.write(chunk)

    return file_path

def tear_down_import_directory(import_directory_path):
    shutil.rmtree(import_directory_path)


def _derive_file_name(response, url):
    """Tries to derive file name from either response header or URL string.

    :param response: requests Response
    :param url: URL of the downloaded file
    :type url: string
    :return: name of the new file
    :rtype: string
    """
    file_name = ''

    if 'content-disposition' in response.headers:
        file_names = re.findall('filename=(.*)', response['content-disposition'])

        if file_names:
            file_name = file_names[0].strip('\'" ')
    elif 'location' in response.headers:
        file_name = os.path.basename(response.headers['location'])

    if not file_name:
        file_name = os.path.basename(url)

    return file_name
<|MERGE_RESOLUTION|>--- conflicted
+++ resolved
@@ -17,16 +17,11 @@
 from multiprocessing.pool import ThreadPool as Pool
 from dataset_importer.models import DatasetImport
 from dataset_importer.syncer.SQLiteIndex import SQLiteIndex
-<<<<<<< HEAD
-#from multiprocessing import Process
-from threading import Thread as Process
-=======
 
 if platform.system() == 'Windows':
     from threading import Thread as Process
 else:
     from multiprocessing import Process
->>>>>>> e62e3538
 
 DAEMON_BASED_DATABASE_FORMATS = set(database_reader_map) - {'sqlite'}
 ARCHIVE_FORMATS = set(extractor_map)
