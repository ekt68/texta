--- conflicted
+++ resolved
@@ -39,7 +39,6 @@
         self._languages = langs
 
     def convert_date(self,date_field_value,langs=[]):#, **kwargs):
-<<<<<<< HEAD
         '''Converts given date field value to standard ES format yyyy-mm-dd
       
         :param date_field_value: date field value to convert
@@ -69,32 +68,6 @@
             formatted_date = None
         return formatted_date
   
-=======
-      '''Converts given date field value to standard ES format yyyy-mm-dd
-
-      :param date_field_value: date field value to convert
-      :param langs: language(s) of the data (optional)
-      :type date_field_value: string
-      :type langs: list
-      :return: date converted to standard ES format
-      :rtype: string
-      '''
-
-      if langs:
-          self._languages = langs
-      try:
-          if self._languages:
-              datetime_object = dateparser.parse(date_field_value,languages=self._languages)
-          else:
-              datetime_object = dateparser.parse(date_field_value)
-          formatted_date = datetime_object.strftime('%Y-%m-%d')
-
-      except Exception as e:
-          print(e)
-          formatted_date = None
-      return formatted_date
-
->>>>>>> 100687d4
     def convert_batch(self, date_batch,langs=[]):
       '''Converts given date batch to standard ES format yyyy-mm-dd
 
