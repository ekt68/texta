--- conflicted
+++ resolved
@@ -45,17 +45,6 @@
             data = {'texts': json.dumps(texts, ensure_ascii=False), 'doc_path': 'mlp_' + input_feature}
 
             try:
-<<<<<<< HEAD
-                data = requests.post(self._mlp_url, data=data)
-                analyzation_data = data.json()
-
-            except Exception:
-                logging.getLogger(settings.ERROR_LOGGER).exception('Failed to parse MLP response', extra={
-                    'mlp_response': data.text
-                })
-
-                raise Exception()
-=======
                 texts = [document[input_feature].decode() for document in documents if input_feature in document]
             except AttributeError:
                 texts = [document[input_feature] for document in documents if input_feature in document]
@@ -68,7 +57,6 @@
 
                 logging.error('Failed to achieve connection with mlp.', extra={'mlp_url':self._mlp_url, 'enabled_features':self._enabled_features})
                 break
->>>>>>> 77430736
 
             for analyzation_idx, analyzation_datum in enumerate(analyzation_data):
                 analyzation_datum = analyzation_datum[0]
