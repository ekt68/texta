--- conflicted
+++ resolved
@@ -40,15 +40,6 @@
         :rtype: list of dicts
         """
         preprocessors = kwargs['preprocessors']
-<<<<<<< HEAD
-        documents = list(map(DocumentPreprocessor.convert_to_utf8, documents))
-
-        for preprocessor_code in preprocessors:
-            preprocessor = PREPROCESSOR_INSTANCES[preprocessor_code]
-            documents = preprocessor.transform(documents, **kwargs)
-
-        return documents
-=======
         # Add metadata from all preprocessors
         processed_documents = {}
         if preprocessors:
@@ -62,5 +53,4 @@
 
         else:
             processed_documents['documents'] = documents
-        return processed_documents
->>>>>>> 6a40ab6e
+        return processed_documents