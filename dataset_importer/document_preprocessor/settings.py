# import os, sys
# file_dir = os.path.dirname(__file__)
# sys.path.append(file_dir)
# import preprocessors

import logging
from texta.settings import ERROR_LOGGER
from texta.settings import DATASET_IMPORTER
from texta.settings import SCORO_PREPROCESSOR_ENABLED
from dataset_importer.document_preprocessor.preprocessors import CommentPreprocessor
from dataset_importer.document_preprocessor.preprocessors import DatePreprocessor
from dataset_importer.document_preprocessor.preprocessors import MlpPreprocessor
from dataset_importer.document_preprocessor.preprocessors import TextTaggerPreprocessor
from dataset_importer.document_preprocessor.preprocessors import MlpPreprocessor
from dataset_importer.document_preprocessor.preprocessors import DatePreprocessor
from dataset_importer.document_preprocessor.preprocessors import LexTagger
from dataset_importer.document_preprocessor.preprocessors import ScoroPreprocessor
from dataset_importer.document_preprocessor.preprocessors import EntityExtractorPreprocessor


mlp_field_properties = {
    'properties': {
        'text': {
            'type': 'text',
            'fields': {
                'keyword': {
                    'type': 'keyword',
                    'ignore_above': 256
                }
            }
        },
        'lemmas': {
            'type': 'text',
            'fields': {
                'keyword': {
                    'type': 'keyword',
                    'ignore_above': 256
                }
            }
        },
        'lang': {
            'type': 'keyword',
            'ignore_above': 256
        }
    }
}


def log_preprocessor_status(code, status):
<<<<<<< HEAD
=======
    # only print if status disabled
>>>>>>> 8456ab86
    if status == 'disabled':
        print('[Dataset Importer] {code} preprocessor {status}.'.format(**{'code': code, 'status': status}))


preprocessor_map = {}

try:
    preprocessor_map['mlp'] = {
        'name': 'Multilingual preprocessor',
        'description': 'Extracts lemmas and identifies language code from multiple languages.',
        'class': MlpPreprocessor,
        'parameters_template': 'parameters/preprocessor_parameters/mlp.html',
        'arguments': {
            'mlp_url': DATASET_IMPORTER['urls']['mlp'],
            'enabled_features': ['text', 'lang', 'texta_facts'],
        },
        'field_properties': mlp_field_properties,
        'is_enabled': True
    }
    log_preprocessor_status(code='mlp', status='enabled')
except Exception as e:
    logging.getLogger(ERROR_LOGGER).exception(e)
    log_preprocessor_status(code='mlp', status='disabled')


try:
    preprocessor_map['date_converter'] = {
        'name': 'Date conversion preprocessor',
        'description': 'Converts date field values to correct format',
        'class': DatePreprocessor,
        'parameters_template': 'parameters/preprocessor_parameters/date_converter.html',
        'arguments': {},
        'is_enabled': True,
        'languages': ['Estonian', 'English', 'Russian', 'Latvian', 'Lithuanian', 'Other']
    }
    log_preprocessor_status(code='date_converter', status='enabled')
except Exception as e:
    logging.getLogger(ERROR_LOGGER).exception(e)
    log_preprocessor_status(code='date_converter', status='disabled')


try:
    preprocessor_map['text_tagger'] = {
        'name': 'Text Tagger preprocessor',
        'description': 'Tags documents with TEXTA Text Tagger',
        'class': TextTaggerPreprocessor,
        'parameters_template': 'parameters/preprocessor_parameters/text_tagger.html',
        'arguments': {},
        'is_enabled': True
    }
    log_preprocessor_status(code='text_tagger', status='enabled')
except Exception as e:
    logging.getLogger(ERROR_LOGGER).exception(e)
    log_preprocessor_status(code='text_tagger', status='disabled')

try:
    preprocessor_map['lexicon_classifier'] = {
        'name': 'Lexicon Tagger Preprocessor',
        'description': 'Applies lexicon-based tagging',
        'class': LexTagger,
        'parameters_template': 'parameters/preprocessor_parameters/lexicon_classifier.html',
        'arguments': {},
        'is_enabled': True,
        'match_types':['Prefix','Exact','Fuzzy'],
        'operations':['OR','AND']
    }
    log_preprocessor_status(code='lexicon_classifier', status='enabled')

except Exception as e:
    logging.getLogger(ERROR_LOGGER).exception(e)
    log_preprocessor_status(code='lexicon_classifier', status='disabled')

try:
    preprocessor_map['comment_preprocessor'] = {
        'name': 'Comment preprocessor',
        'description': 'Converts comments',
        'class': CommentPreprocessor,
        'parameters_template': 'parameters/preprocessor_parameters/comment_preprocessor.html',
        'arguments': {},
        'is_enabled': True
    }
    log_preprocessor_status(code='comment_preprocessor', status='enabled')
except Exception as e:
    logging.getLogger(ERROR_LOGGER).exception(e)
    log_preprocessor_status(code='comment_preprocessor', status='disabled')

try:
    preprocessor_map['scoro'] = {
        'name': 'Scoro preprocessor',
        'description': 'Extracts topics and evaluates sentiment',
        'class': ScoroPreprocessor,
        'parameters_template': 'parameters/preprocessor_parameters/scoro.html',
        'arguments': {},
        'is_enabled': SCORO_PREPROCESSOR_ENABLED,
        'sentiment_lexicons':['Scoro','General','Custom'],
        'sentiment_analysis_methods':['Lexicon-based','Model-based'],
        'scoring_functions':['Mutual information','Chi square','GND','JLG'],
        'bg_favors': ['Doc','All']
    }
    log_preprocessor_status(code='scoro', status='enabled')
except Exception as e:
    logging.getLogger(ERROR_LOGGER).exception(e)
    log_preprocessor_status(code='scoro', status='disabled')

try:
    preprocessor_map['entity_extractor'] = {
        'name': 'Entity Extractor preprocessor',
        'description': 'Extract entities from documents with TEXTA Entity Extractor',
        'class': EntityExtractorPreprocessor,
        'parameters_template': 'parameters/preprocessor_parameters/entity_extractor.html',
        'arguments': {},
        'is_enabled': True
    }
    log_preprocessor_status(code='entity_extractor', status='enabled')
except Exception as e:
    print(e)
    log_preprocessor_status(code='entity_extractor', status='disabled')


def convert_to_utf8(document):
    """
    Loops through all key, value pairs in dict, checks if it is a string/bytes
    and tries to decode it to utf8.
    :param document: Singular document.
    :return: Singular document decoded into utf8.
    """
    for key, value in document.items():
        if type(value) is bytes:
            document[key] = value.decode('utf8')
    return document


PREPROCESSOR_INSTANCES = {
    preprocessor_code: preprocessor['class'](**preprocessor['arguments'])
    for preprocessor_code, preprocessor in preprocessor_map.items() if preprocessor['is_enabled']
}<|MERGE_RESOLUTION|>--- conflicted
+++ resolved
@@ -47,10 +47,7 @@
 
 
 def log_preprocessor_status(code, status):
-<<<<<<< HEAD
-=======
     # only print if status disabled
->>>>>>> 8456ab86
     if status == 'disabled':
         print('[Dataset Importer] {code} preprocessor {status}.'.format(**{'code': code, 'status': status}))
 
