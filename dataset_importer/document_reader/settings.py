--- conflicted
+++ resolved
@@ -96,11 +96,7 @@
 
 try:
     collection_reader_map['json'] = {
-<<<<<<< HEAD
         'name': 'JSON-Lines',
-=======
-        'name': 'JSON lines',
->>>>>>> 77430736
         'parameter_tags': 'file',
         'class': readers.collection.json.JSONReader
     }
