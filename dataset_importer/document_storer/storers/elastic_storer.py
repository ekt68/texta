from texta.settings import FACT_PROPERTIES
import requests
import elasticsearch
from elasticsearch.helpers import bulk
import json


class ElasticStorer(object):
    """Storer implementation for storing documents to Elasticsearch.
    """

    def __init__(self, **connection_parameters):
        self._es_url = connection_parameters['texta_elastic_url']
        self._es_index = self._correct_name(connection_parameters['texta_elastic_index'])
        self._es_mapping = self._correct_name(connection_parameters['texta_elastic_mapping'])

        self._headers = {'Content-Type': 'application/json; charset=utf-8'}
        self._request = requests.Session()

        if 'elastic_auth' in connection_parameters:
            self._request.auth = connection_parameters['elastic_auth']
        self._create_index_if_not_exists(self._es_url, self._es_index, self._es_mapping,
                                         connection_parameters['texta_elastic_not_analyzed'].split('\n'))
        # json.loads(connection_parameters['texta_elastic_not_analyzed']))

    def _correct_name(self, name):
        return name.lower().replace(' ', '_')

    def _create_index_if_not_exists(self, url, index, mapping, not_analyzed_fields):
        """Prepares and creates an Elasticsearch index, if it is not existing yet.

        :param url: Elasticsearch instance's URL.
        :param index: name of the index.
        :param mapping: name of the mapping.
        :param not_analyzed_fields: Elasticsearch <=2.4 keywords equivalent.
        :type url: string
        :type index: string
        :type mapping: string
        :type not_analyzed_fields: list of strings
        """

<<<<<<< HEAD
        facts_properties = {'type':       'nested',
                            'properties': {
                                'doc_path': {'type': 'keyword'},
                                'fact':     {'type': 'keyword'},
                                'num_val':  {'type': 'long'},
                                'spans':    {'type': 'keyword'},
                                'str_val':  {'type': 'keyword'}
                            }
                            }

        index_creation_query = {"mappings": {mapping: {"properties": {"texta_facts": facts_properties}}}}
=======
        index_creation_query = {"mappings": {mapping: {"properties": {"texta_facts": FACT_PROPERTIES}}}}
>>>>>>> 77430736

        # self._add_not_analyzed_declarations(index_creation_query['mappings'][mapping], not_analyzed_fields)
        print(self._request.put("{url}/{index}".format(**{
            'url':   url,
            'index': index,
        }), data=json.dumps(index_creation_query), headers=self._headers).text)

    def _add_not_analyzed_declarations(self, mapping_dict, not_analyzed_fields):
        """Adds not analyzed fields to index creation schema.

        :param mapping_dict: schema of the relevant mapping as expected by Elasticsearch index creation.
        :param not_analyzed_fields: names of the fields which must not be analyzed.
        :type mapping_dict: dict
        :type not_analyzed_fields: list of strings
        """
        for not_analyzed_field in not_analyzed_fields:
            field_path = not_analyzed_field.split('.')
            current_dict = mapping_dict

            for path_element in field_path:
                if 'properties' not in current_dict:
                    current_dict['properties'] = {}
                current_dict = current_dict['properties']

                if path_element not in current_dict:
                    current_dict[path_element] = {}
                current_dict = current_dict[path_element]

            current_dict['type'] = 'keyword'
            # current_dict['index'] = 'not_analyzed'

    def store(self, documents):
        """Stores the provided documents to Elasticsearch'es appropriate index.

        :param documents: documents waiting to be stored.
        :type documents: list of dicts
        :return: number of documents stored
        :rtype: int
        """
        if not documents:
            return

        if not isinstance(documents, list):
            documents = list(documents)

        data_to_send = []

        if 'elastic_id' in documents[0]:  # Use predefined ID value
            batch_payload = []

            for document in documents:
                meta_data = {'_index': self._es_index, '_type': self._es_mapping, '_id': document['elastic_id']}
                single_payload = {**meta_data, **document}
                batch_payload.append(single_payload)

            client = elasticsearch.Elasticsearch(hosts=[self._es_url])
            response = bulk(client=client, actions=batch_payload)

        else:  # Let Elasticsearch generate random ID value
            batch_payload = []

<<<<<<< HEAD
            for document in documents:
                meta_data = {'_index': self._es_index, '_type': self._es_mapping}
                single_payload = {**meta_data, **document}
                batch_payload.append(single_payload)
=======
                # NEW PY REQUIREMENT, try to decode before sending bytes to json
                # To encode every bytes instance to utf8, unable to read it with put request later
                #  (if you encode data_to_send with utf8, the string will be bytes)
                document = {(k.decode('utf8') if isinstance(k, bytes) else k):
                (v.decode('utf8') if isinstance(v, bytes) else v) for k, v in document.items()}

                #document = {str(k): str(v) for k, v in document.items()}
                data_to_send.append(json.dumps(document, ensure_ascii=False))
>>>>>>> 77430736

            client = elasticsearch.Elasticsearch(hosts=[self._es_url])
            response = bulk(client=client, actions=batch_payload)

        return len(documents)

    def remove(self):
        """Removes the Elasticsearch index.
        """
        self._request.delete("{url}/{index}".format(**{
            'url':   self._es_url,
            'index': self._es_index
        }), headers=self._headers)<|MERGE_RESOLUTION|>--- conflicted
+++ resolved
@@ -39,21 +39,7 @@
         :type not_analyzed_fields: list of strings
         """
 
-<<<<<<< HEAD
-        facts_properties = {'type':       'nested',
-                            'properties': {
-                                'doc_path': {'type': 'keyword'},
-                                'fact':     {'type': 'keyword'},
-                                'num_val':  {'type': 'long'},
-                                'spans':    {'type': 'keyword'},
-                                'str_val':  {'type': 'keyword'}
-                            }
-                            }
-
-        index_creation_query = {"mappings": {mapping: {"properties": {"texta_facts": facts_properties}}}}
-=======
         index_creation_query = {"mappings": {mapping: {"properties": {"texta_facts": FACT_PROPERTIES}}}}
->>>>>>> 77430736
 
         # self._add_not_analyzed_declarations(index_creation_query['mappings'][mapping], not_analyzed_fields)
         print(self._request.put("{url}/{index}".format(**{
@@ -115,21 +101,10 @@
         else:  # Let Elasticsearch generate random ID value
             batch_payload = []
 
-<<<<<<< HEAD
             for document in documents:
                 meta_data = {'_index': self._es_index, '_type': self._es_mapping}
                 single_payload = {**meta_data, **document}
                 batch_payload.append(single_payload)
-=======
-                # NEW PY REQUIREMENT, try to decode before sending bytes to json
-                # To encode every bytes instance to utf8, unable to read it with put request later
-                #  (if you encode data_to_send with utf8, the string will be bytes)
-                document = {(k.decode('utf8') if isinstance(k, bytes) else k):
-                (v.decode('utf8') if isinstance(v, bytes) else v) for k, v in document.items()}
-
-                #document = {str(k): str(v) for k, v in document.items()}
-                data_to_send.append(json.dumps(document, ensure_ascii=False))
->>>>>>> 77430736
 
             client = elasticsearch.Elasticsearch(hosts=[self._es_url])
             response = bulk(client=client, actions=batch_payload)
