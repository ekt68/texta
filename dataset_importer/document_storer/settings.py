import os, sys
file_dir = os.path.dirname(__file__)
sys.path.append(file_dir)
import storers


def log_storer_status(code, status):
<<<<<<< HEAD
=======
    # only print if status disabled
>>>>>>> 8456ab86
    if status == 'disabled':
        print('[Dataset Importer] {code} storer {status}.'.format(**{'code': code, 'status': status}))


storer_map = {}

try:
    storer_map['elastic'] = {
        'name': 'Elasticsearch Storer',
        'class': storers.ElasticStorer
    }
    log_storer_status(code='elastic', status='enabled')
except:
    log_storer_status(code='elastic', status='disabled')

print('')
<|MERGE_RESOLUTION|>--- conflicted
+++ resolved
@@ -5,10 +5,7 @@
 
 
 def log_storer_status(code, status):
-<<<<<<< HEAD
-=======
     # only print if status disabled
->>>>>>> 8456ab86
     if status == 'disabled':
         print('[Dataset Importer] {code} storer {status}.'.format(**{'code': code, 'status': status}))
 
