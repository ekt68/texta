--- conflicted
+++ resolved
@@ -39,17 +39,12 @@
         self.task_obj = None
         self.task_type = None
         self.task_params = None
-<<<<<<< HEAD
         self.show_progress = None
         self.description = None
 
         self.facts = []
         self.lexicons = []
         self.lexicon_fields = []
-=======
-        self.n_jobs = 1
-        
->>>>>>> a867c336
         self.tagger = None
         self.keywords = None
         self.oob_val = "<TEXTA_O>"
@@ -74,20 +69,11 @@
         self.es_m = ds.build_manager(ES_Manager)
         self.model_name = 'model_{}'.format(self.task_obj.unique_id)
 
-<<<<<<< HEAD
         steps = ["preparing data", "training", "done"]
         self.show_progress = ShowSteps(self.task_id, steps)
         self.show_progress.update_view()
 
         return True
-=======
-        self.task_params = json.loads(self.task_obj.parameters)
-        steps = ["preparing data", "training", "done"]
-        show_progress = ShowSteps(self.task_id, steps)
-        show_progress.update_view()
-        if 'num_threads' in self.task_params:
-            self.n_jobs = int(self.task_params['num_threads'])
->>>>>>> a867c336
 
 
     def run(self, task_id):
@@ -95,31 +81,6 @@
         if not self._set_up_task(task_id):
             return False
         try:
-<<<<<<< HEAD
-=======
-            if "facts" in self.task_params:
-                fact_names = self.task_params["facts"]
-            else:
-                self._bad_params_result("No fact names given")
-                return False
-
-            show_progress.update(0)
-
-            search = self.task_params['search']
-            # select search
-            if search == 'all_docs':
-                param_query = {"main": {"query": {"bool": {"minimum_should_match": 0, "must": [], "must_not": [], "should": []}}}}
-            else:
-                # Otherwise, load query from saved search
-                param_query = json.loads(Search.objects.get(pk=int(search)).query)
-
-            # Get data
-            ds = Datasets().activate_datasets_by_id(self.task_params['dataset'])
-            self.es_m = ds.build_manager(ES_Manager)
-            self.model_name = 'model_{}'.format(self.task_obj.unique_id)
-            facts = self._get_fact_values(fact_names)
-            hits = self._scroll_query_response(param_query)
->>>>>>> a867c336
 
             self.show_progress.update(0)
             # Fill keywords for labeling
@@ -212,11 +173,7 @@
             pkl.dump(var, f)
 
 
-<<<<<<< HEAD
     def _transform(self, data, keywords):
-=======
-    def _transform(self, data, facts):
->>>>>>> a867c336
         # TODO instead of matching again in text, should 
         marked_docs = []
         for i, doc in enumerate(data):
@@ -397,12 +354,7 @@
                 # Check if any of the selected facts are present in the hit fields
                 fact_fields = self._get_facts_in_document(source)
                 # Get the hit data of the fields where facts are present
-<<<<<<< HEAD
                 batch_hits = self._get_data_from_fields(source, list(set(fact_fields + self.lexicon_fields)))
-=======
-                batch_hits = self._get_data_from_fields(source, fact_fields)
-
->>>>>>> a867c336
                 # Add batch hits to hits
                 hits += batch_hits
             response = self.es_m.scroll(scroll_id=scroll_id)
