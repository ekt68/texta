
import json
import logging
from datetime import datetime

from dataset_importer.document_preprocessor import preprocessor_map
from dataset_importer.document_preprocessor import PREPROCESSOR_INSTANCES
from dataset_importer.document_preprocessor import convert_to_utf8

from texta.settings import ERROR_LOGGER
from texta.settings import INFO_LOGGER
from searcher.models import Search
from task_manager.models import Task
from task_manager.tools import ShowProgress
from task_manager.tools import TaskCanceledException

from utils.datasets import Datasets
from utils.es_manager import ES_Manager
from texta.settings import FACT_PROPERTIES

from .base_worker import BaseWorker


class PreprocessorWorker(BaseWorker):

<<<<<<< HEAD
    def __init__(self, scroll_size=500, time_out='10m'):
=======
    def __init__(self, scroll_size=1000, time_out='10m'):
>>>>>>> c10aaa88
        self.es_m = None
        self.task_id = None
        self.params = None
        self.scroll_size = scroll_size
        self.scroll_time_out = time_out

    def run(self, task_id):

        self.task_id = task_id
        task = Task.objects.get(pk=self.task_id)
        params = json.loads(task.parameters)
        task.update_status(Task.STATUS_RUNNING)

        try:

            ds = Datasets().activate_dataset_by_id(params['dataset'])
            es_m = ds.build_manager(ES_Manager)
            es_m.load_combined_query(self._parse_query(params))

            self.es_m = es_m
            self.params = params
            self._preprocessor_worker()

        except TaskCanceledException as e:
            # If here, task was canceled while processing
            # Delete task
            task = Task.objects.get(pk=self.task_id)
            task.delete()
            logging.getLogger(INFO_LOGGER).info(json.dumps({'process': 'PROCESSOR WORK', 'event': 'processor_worker_canceled', 'data': {'task_id': self.task_id}}), exc_info=True)
            print("--- Task canceled")

        except Exception as e:
            logging.getLogger(ERROR_LOGGER).exception(json.dumps(
                {'process': 'PROCESSOR WORK', 'event': 'processor_worker_failed', 'data': {'task_id': self.task_id}}), exc_info=True)
            # declare the job as failed.
            task = Task.objects.get(pk=self.task_id)
            task.result = json.dumps({'error': repr(e)})
            task.update_status(Task.STATUS_FAILED, set_time_completed=True)

    def _preprocessor_worker(self):

        field_paths = []
        show_progress = ShowProgress(self.task_id)
        show_progress.update(0)

        # TODO: remove "preprocessor_key" need from here? this should be worked out in the view (controller interface)
        # Add new field to mapping definition if necessary
        if 'field_properties' in preprocessor_map[self.params['preprocessor_key']]:
            preprocessor_key = self.params['preprocessor_key']
            fields = self.params['{0}_feature_names'.format(preprocessor_key)]
            for field in fields:
                field_paths.append(field)
                new_field_name = '{0}_{1}'.format(field, preprocessor_key)
                new_field_properties = preprocessor_map[preprocessor_key]['field_properties']
                self.es_m.update_mapping_structure(new_field_name, new_field_properties)

        response = self.es_m.scroll(field_scroll=field_paths, size=self.scroll_size, time_out=self.scroll_time_out)
        scroll_id = response['_scroll_id']
        total_docs = response['hits']['total']

        total_hits = len(response['hits']['hits'])
        show_progress.set_total(total_docs)
        total_positive = 0

        try:
            while total_hits > 0:
                documents, parameter_dict, ids = self._prepare_preprocessor_data(response)
                # Add facts field if necessary
                if documents:
                    if 'texta_facts' not in documents[0]:
                        self.es_m.update_mapping_structure('texta_facts', FACT_PROPERTIES)

                documents = list(map(convert_to_utf8, documents))

                # Apply all preprocessors
                for preprocessor_code in parameter_dict['preprocessors']:
                    preprocessor = PREPROCESSOR_INSTANCES[preprocessor_code]
                    result_map = preprocessor.transform(documents, **parameter_dict)
                    documents = result_map['documents']
                    total_positive += result_map['meta'].get('documents_tagged', 0)
                self.es_m.bulk_post_documents(documents, ids)
                # Update progress is important to check task is alive
                show_progress.update(total_hits)
                # Get next page if any
                response = self.es_m.scroll(scroll_id=scroll_id, time_out=self.scroll_time_out)
                total_hits = len(response['hits']['hits'])
                scroll_id = response['_scroll_id']

            task = Task.objects.get(pk=self.task_id)
            show_progress.update(100)
            task.result = json.dumps({'documents_processed': show_progress.n_total, 'documents_tagged': total_positive, 'preprocessor_key': self.params['preprocessor_key']})
            #task.update_status(Task.STATUS_UPDATING)
            #self.es_m.update_documents()
            task.update_status(Task.STATUS_COMPLETED, set_time_completed=True)
        # If runs into an exception, give feedback
        except Exception as e:
            task = Task.objects.get(pk=self.task_id)
            task.status = 'Failed'
            task.result = json.dumps({'documents_processed': show_progress.n_count, 'preprocessor_key': self.params['preprocessor_key'], 'error': str(e)})
            task.time_completed = datetime.now()
            task.save()

    def _prepare_preprocessor_data(self, response: dict):
        """
        Seperates document dicts and id strings from the pure ES response and changes
        the suffixes of the necessary parameters for routing purposes.

        :param response:
        :return:
        """

        documents = [hit['_source'] for hit in response['hits']['hits']]
        ids = [hit['_id'] for hit in response['hits']['hits']]
        #parameter_dict = {'preprocessors': [self.params['preprocessor_key']]}
        active_index = response['hits']['hits'][0]['_index']
        active_mapping = response['hits']['hits'][0]['_type']
        parameter_dict = {'preprocessors': [self.params['preprocessor_key']],'index':active_index,'mapping':active_mapping}

        for key, value in self.params.items():
            if key.startswith(self.params['preprocessor_key']):
                new_key_suffix = key[len(self.params['preprocessor_key']) + 1:]
                new_key = '{0}_preprocessor_{1}'.format(self.params['preprocessor_key'], new_key_suffix)
                # TODO: check why this json.dumps is necessary? probably isn't
                parameter_dict[new_key] = json.dumps(value)

        return documents, parameter_dict, ids

    @staticmethod
    def _parse_query(parameters):
        """
        Returns the query to be sent into elasticsearch depending on the Search
        being used. In case no search is selected, it returns a ready-made query
        to get all documents.

        :param parameters: Task parameters send from the form.
        :return: Query to be sent towards the ES instance.
        """
        search = parameters['search']
        # select search
        if search == 'all_docs':
            query = {"main": {"query": {"bool": {"minimum_should_match": 0, "must": [], "must_not": [], "should": []}}}}
        else:
            query = json.loads(Search.objects.get(pk=int(search)).query)
        return query<|MERGE_RESOLUTION|>--- conflicted
+++ resolved
@@ -23,11 +23,7 @@
 
 class PreprocessorWorker(BaseWorker):
 
-<<<<<<< HEAD
     def __init__(self, scroll_size=500, time_out='10m'):
-=======
-    def __init__(self, scroll_size=1000, time_out='10m'):
->>>>>>> c10aaa88
         self.es_m = None
         self.task_id = None
         self.params = None
