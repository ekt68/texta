--- conflicted
+++ resolved
@@ -647,12 +647,7 @@
     tagger_name = params_json['description']
 
     ds = Datasets()
-<<<<<<< HEAD
-    ds.activate_dataset_by_id(dataset_id, use_default=False)
-
-=======
     ds.activate_datasets_by_id(dataset_id, use_default=False)
->>>>>>> 5162fed0
     # Check if dataset_id is valid
     if not ds.is_active():
         error = {'error': 'invalid dataset parameter'}
