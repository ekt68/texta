--- conflicted
+++ resolved
@@ -55,11 +55,7 @@
 
 try:
     preprocessor_map['mlp'] = {
-<<<<<<< HEAD
-        'name': 'Multilingual processor',
-=======
         'name': 'MLP',
->>>>>>> 042f42a6
         'description': 'Extracts lemmas and identifies language code from multiple languages.',
         'class': MlpPreprocessor,
         'parameters_template': 'preprocessor_parameters/mlp.html',
@@ -93,11 +89,7 @@
 
 try:
     preprocessor_map['date_converter'] = {
-<<<<<<< HEAD
-        'name': 'Date conversion processor',
-=======
         'name': 'Date converter',
->>>>>>> 042f42a6
         'description': 'Converts date field values to correct format',
         'class': DatePreprocessor,
         'parameters_template': 'preprocessor_parameters/date_converter.html',
@@ -113,11 +105,7 @@
 
 try:
     preprocessor_map['text_tagger'] = {
-<<<<<<< HEAD
-        'name': 'Text Tagger processor',
-=======
         'name': 'Text Tagger',
->>>>>>> 042f42a6
         'description': 'Tags documents with TEXTA Text Tagger',
         'class': TextTaggerPreprocessor,
         'parameters_template': 'preprocessor_parameters/text_tagger.html',
@@ -131,11 +119,7 @@
 
 try:
     preprocessor_map['lexicon_classifier'] = {
-<<<<<<< HEAD
-        'name': 'Lexicon Tagger processor',
-=======
         'name': 'Lexicon Tagger',
->>>>>>> 042f42a6
         'description': 'Applies lexicon-based tagging',
         'class': LexTagger,
         'parameters_template': 'preprocessor_parameters/lexicon_classifier.html',
@@ -171,11 +155,7 @@
 
 try:
     preprocessor_map['entity_extractor'] = {
-<<<<<<< HEAD
-        'name': 'Entity Extractor processor',
-=======
         'name': 'Entity Extractor',
->>>>>>> 042f42a6
         'description': 'Extract entities from documents with TEXTA Entity Extractor',
         'class': EntityExtractorPreprocessor,
         'parameters_template': 'preprocessor_parameters/entity_extractor.html',
