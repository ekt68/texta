import json
from datetime import datetime
from django.http import QueryDict
from django.contrib.auth.models import User
from texta.settings import URL_PREFIX
from task_manager.models import Task
from utils.datasets import Datasets
from task_manager.tools import get_pipeline_builder
from lexicon_miner.models import Lexicon
from task_manager.tasks.task_types import TaskTypes
from task_manager.tasks.workers.management_workers.management_task_params import ManagerKeys


def create_task(task_type: str, description: str, parameters: dict, user: User) -> int:
    """
    Creates a db entry for the Task model and returns it's model.ID

    :param task_type: Specifies type of the task for ex. train_tagger, train_model, apply_preprocessor.
    :param description: User specified description to identify the task.
    :param parameters: Form data send from the page.
    :param user:
    :return: Id of created Task model entry.
    """
    # Creates a db entry for new task and returns task ID
    new_task = Task(description=description,
                    task_type=task_type,
                    parameters=json.dumps(parameters),
                    status=Task.STATUS_CREATED,
                    time_started=datetime.now(),
                    last_update=datetime.now(),
                    time_completed=None,
                    result='',
                    user=user)
    new_task.save()
    return new_task.pk


def filter_preprocessor_params(post, filtered_params):
    prefix = post['apply_preprocessor_preprocessor_key']

    for param in post:
        if param.startswith(prefix):
            filtered_params[param] = post.getlist(param)

    return filtered_params


def translate_param(translation, value):
    if translation['type'] == 'url':
        return translation['pattern'].format(value)
    elif translation['type'] == 'dict':
        try:
            return translation['pattern'][int(value)]
        except KeyError:
            return '{0}: Error parsing task parameters.'.format(value)
    elif translation['type'] == 'list':
        return [translation['pattern'][int(list_item)] for list_item in value if int(list_item) in translation['pattern']]

def filter_params(post: QueryDict):
    """
    Because ALL of the form data from the page is sent to the server,
    including the Task types you did not want, filtering them is necessary.
    ex. apply_preprocessor_description or train_model_dataset etc.
    :param post: Django POST input in the form of a QueryDict.
    :return: Form data relevant to the actual Task type being invoked.
    """
    prefix = post['task_type']
    filtered_params = {}

    for param in post:
        if prefix not in [TaskTypes.APPLY_PREPROCESSOR, TaskTypes.MANAGEMENT_TASK]:
            param_name = param[len(prefix) + 1:]
        else:
            param_name = param

        if param_name == 'word_cluster_fields' or 'fields' in param_name or 'facts' in param_name  or 'feature_names' in param_name or 'preprocessor_models' in param_name or 'lexicons' in param_name:
            param_val = post.getlist(param)
        else:
            param_val = post[param]

        if 'feature_names' in param_name:
            try:
                param_val = [json.loads(a)['path'] for a in param_val]
            except:
                Exception
        # For handling fact_deleter fact_values param
        if 'fact_values' in param_name:
            param_val = _format_raw_fact_values(post.getlist(param))
        if 'manager_key' in param_name:
            param_val = ManagerKeys(post[param])

        filtered_params[param_name] = param_val

    if 'description' not in filtered_params:
        filtered_params['description'] = '_blank'

    return filtered_params

def translate_parameters(params):
    pipe_builder = get_pipeline_builder()

    datasets = Datasets().datasets

    all_taggers = Task.objects.filter(task_type=TaskTypes.TRAIN_TAGGER.value, status=Task.STATUS_COMPLETED)
    enabled_taggers = {tagger.pk: tagger.description for tagger in all_taggers}

    all_extraction_models = Task.objects.filter(task_type=TaskTypes.TRAIN_ENTITY_EXTRACTOR, status=Task.STATUS_COMPLETED)
    enabled_extractors = {model.pk: model.description for model in all_extraction_models}

    all_neuroclassifier_models = Task.objects.filter(task_type=TaskTypes.TRAIN_NEUROCLASSIFIER, status=Task.STATUS_COMPLETED)
    enabled_neuroclassifiers = {model.pk: model.description for model in all_neuroclassifier_models}
    print(enabled_neuroclassifiers)
    extractor_options = {a['index']: a['label'] for a in pipe_builder.get_extractor_options()}
    reductor_options = {a['index']: a['label'] for a in pipe_builder.get_reductor_options()}
    normalizer_options = {a['index']: a['label'] for a in pipe_builder.get_normalizer_options()}
    classifier_options = {a['index']: a['label'] for a in pipe_builder.get_classifier_options()}

    translations = {'search': {'type': 'url', 'pattern': '<a href="' + URL_PREFIX + '/searcher?search={0}" target="_blank">{0}</a>'},
                    'extractor_opt': {'type': 'dict', 'pattern': extractor_options},
                    'reductor_opt': {'type': 'dict', 'pattern': reductor_options},
                    'normalizer_opt': {'type': 'dict', 'pattern': normalizer_options},
                    'classifier_opt': {'type': 'dict', 'pattern': classifier_options},
                    'dataset': {'type': 'list', 'pattern': datasets},
                    'text_tagger_taggers': {'type': 'list', 'pattern': enabled_taggers},
                    'entity_extractor_extractors': {'type': 'list', 'pattern': enabled_extractors},
                    'neuroclassifier_neuroclassifiers': {'type': 'list', 'pattern': enabled_neuroclassifiers}}

    params = json.loads(params)

    for k, v in params.items():
        if k in translations:
            params[k] = translate_param(translations[k], v)

    return params


def collect_map_entries(map_):
    entries = []
    for key, value in map_.items():
        if key == 'text_tagger':
            value['enabled_taggers'] = Task.objects.filter(task_type=TaskTypes.TRAIN_TAGGER.value, status=Task.STATUS_COMPLETED)
        if key == 'entity_extractor':
            value['enabled_extractors'] = Task.objects.filter(task_type=TaskTypes.TRAIN_ENTITY_EXTRACTOR.value, status=Task.STATUS_COMPLETED)
<<<<<<< HEAD
        if key == 'neuroclassifier':
            value['enabled_neuroclassifiers'] = Task.objects.filter(task_type=TaskTypes.TRAIN_NEUROCLASSIFIER.value, status=Task.STATUS_COMPLETED)
=======
>>>>>>> 5fe51563
        if (key == 'lexicon_classifier' or key == 'scoro'):
            value['enabled_lexicons'] = Lexicon.objects.all()
        if (key == 'scoro'):
            value['enabled_models'] = Task.objects.filter(task_type=TaskTypes.TRAIN_TAGGER.value, status=Task.STATUS_COMPLETED)
        value['key'] = key
        entries.append(value)
    return entries


def get_fields(es_m):
    """ Create field list from fields in the Elasticsearch mapping
    """
    illegal_paths = ['texta_facts']
    fields = []
    mapped_fields = es_m.get_mapped_fields()

    for field_data in mapped_fields.keys():
        field_data = json.loads(field_data)
        path = field_data['path']
        if path not in illegal_paths:
            path_list = path.split('.')
            label = '{0} --> {1}'.format(path_list[0], ' --> '.join(path_list[1:])) if len(path_list) > 1 else path_list[0]
            label = label.replace('-->', u'→')
            field = {'data': json.dumps(field_data), 'label': label, 'path': path}
            fields.append(field)

    # Sort fields by label
    fields = sorted(fields, key=lambda l: l['label'])
    return fields

def _format_raw_fact_values(facts):
    formatted_facts = {}
    for fact in facts:
        for k, v in json.loads(fact).items():
            if k not in formatted_facts:
                formatted_facts[k] = []
            if v not in formatted_facts[k]:
                formatted_facts[k].append(v)

    return formatted_facts<|MERGE_RESOLUTION|>--- conflicted
+++ resolved
@@ -141,11 +141,8 @@
             value['enabled_taggers'] = Task.objects.filter(task_type=TaskTypes.TRAIN_TAGGER.value, status=Task.STATUS_COMPLETED)
         if key == 'entity_extractor':
             value['enabled_extractors'] = Task.objects.filter(task_type=TaskTypes.TRAIN_ENTITY_EXTRACTOR.value, status=Task.STATUS_COMPLETED)
-<<<<<<< HEAD
         if key == 'neuroclassifier':
             value['enabled_neuroclassifiers'] = Task.objects.filter(task_type=TaskTypes.TRAIN_NEUROCLASSIFIER.value, status=Task.STATUS_COMPLETED)
-=======
->>>>>>> 5fe51563
         if (key == 'lexicon_classifier' or key == 'scoro'):
             value['enabled_lexicons'] = Lexicon.objects.all()
         if (key == 'scoro'):
