""" The Mass Helper class
"""
import json
from task_manager.models import Task
from task_manager.task_manager import create_task

# Data scroll
MAX_DOCS_PAGE = 5000
# Mass Train Tagger
MIN_DOCS_TAGGED = 100


class MassHelper:
    """ Mass Helper Class

    Provides helper functionality to mass trainer and tagger
    """

    def __init__(self, es_manager):
        self.es_m = es_manager
        self.es_url = es_manager.es_url
<<<<<<< HEAD
        self.index = es_manager.stringify_datasets()
=======
        self.index = es_manager.index
        self.mapping = es_manager.mapping

    def get_document_by_ids(self, doc_ids):
        q = {"query": {"terms": {"_id": doc_ids}}}
        resp = self.es_m.requests.get('{}/{}/_search'.format(self.es_url, self.index), json=q)
        data = resp.json()
        return data
>>>>>>> 9e907145

    def _iterate_docs(self, q):
        """ Iterage over all docs for a given query q
        """
        # scroll
        resp = self.es_m.requests.get('{}/{}/_search?scroll=1m'.format(self.es_url, self.index), json=q)
        data = resp.json()
        scroll_id = data['_scroll_id']
        docs = data['hits']['hits']
        while docs:
            # Consume all page docs
            for d in docs:
                yield d
            # Next page
            resp = self.es_m.requests.get('{}/_search/scroll'.format(self.es_url),
                                          json={'scroll': '1m', 'scroll_id': scroll_id})
            data = resp.json()
            scroll_id = data['_scroll_id']
            docs = data['hits']['hits']

    def _get_total(self, q):
        """ Total of documents for a given query q
        """
        resp = self.es_m.requests.get('{}/{}/_count'.format(self.es_url, self.index), json=q)
        data = resp.json()
        total = data['count']
        return total

    def _dict_query_tag_filter(self, tag):
        q = {}
        q['query'] = {}
        q['query']['nested'] = {}
        q['query']['nested']['path'] = "texta_facts"
        q['query']['nested']['query'] = {'term': {"texta_facts.str_val": tag}}
        return q

    def get_unique_tags(self, query=None):
        """ Get Unique Tags
        """
        q = {}
        q['query'] = query if query else {}
        q['query']['nested'] = {}
        q['query']['nested']['path'] = "texta_facts"
        q['query']['nested']['query'] = {'term': {"texta_facts.fact": "TEXTA_TAG"}}
        q['_source'] = "texta_facts"
        q['size'] = MAX_DOCS_PAGE
        # Get unique tags
        unique_tags = set()
        for doc in self._iterate_docs(q):
            for f in doc['_source']['texta_facts']:
                if f['fact'] == 'TEXTA_TAG':
                    tag = f['str_val']
                    unique_tags.add(tag)
        return unique_tags

    def get_tag_frequency(self, tags):
        """ Get Tags frequency
        """
        tag_freq = {}
        for tag in tags:
            q = self._dict_query_tag_filter(tag)
            c = self._get_total(q)
            tag_freq[tag] = c
        return tag_freq

    def schedule_tasks(self, selected_tags, normalizer_opt, classifier_opt, reductor_opt, extractor_opt, field, dataset_id, user):

        tag_frequency = self.get_tag_frequency(selected_tags)
        retrain_tasks = []
        # Get list of available models
        task_tagger_list = [tagger for tagger in Task.objects.filter(task_type='train_tagger')]
        task_tagger_tag_set = set([tagger.description for tagger in task_tagger_list])

        for task_tagger in task_tagger_list:

            # Get tag label
            tag_label = task_tagger.description
            # Filter models that are not included in the tag_frequency map
            if tag_label not in tag_frequency:
                continue
            # Filter models with less than MIN_DOCS_TAGGED docs
            if tag_frequency.get(tag_label, 0) < MIN_DOCS_TAGGED:
                continue
            # Filter running tasks
            if task_tagger.is_running():
                continue
            # If here, retrain model with tags (re-queue task)
            task_id = task_tagger.pk
            retrain_task = {'task_id': task_id, 'tag': tag_label}
            retrain_tasks.append(retrain_task)

            # Update query parameter from task
            tag_parameters = json.loads(task_tagger.parameters)
            self._add_search_tag_query(tag_parameters, tag_label)
            task_tagger.parameters = json.dumps(tag_parameters)
            task_tagger.requeue_task()

        new_model_tasks = []
        for tag_label in selected_tags:
            # Check if it is a new model
            if tag_label in task_tagger_tag_set:
                continue
            # Filter models with less than MIN_DOCS_TAGGED docs
            if tag_frequency.get(tag_label, 0) < MIN_DOCS_TAGGED:
                continue
            # Build task parameters
            task_param = {}
            task_param["description"] = tag_label
            task_param["normalizer_opt"] = normalizer_opt
            task_param["classifier_opt"] = classifier_opt
            task_param["reductor_opt"] = reductor_opt
            task_param["extractor_opt"] = extractor_opt
            task_param["field"] = field
            task_param["dataset"] = dataset_id
            self._add_search_tag_query(task_param, tag_label)
            # Create execution task
            task_type = "train_tagger"
            task_id = create_task(task_type, tag_label, task_param, user)
            # Add task to queue
            task = Task.get_by_id(task_id)
            task.update_status(Task.STATUS_QUEUED)
            # Add task id to response
            new_model_task = {'task_id': task_id, 'tag': tag_label}
            new_model_tasks.append(new_model_task)

        data = {'retrain_models': retrain_tasks, 'new_models': new_model_tasks}
        return data

    def _add_search_tag_query(self, param_dict, tag_label):
        param_dict['search_tag'] = {}
        param_dict['search_tag']['main'] = {}
        param_dict['search_tag']['main']['query'] = {}
        param_dict['search_tag']['main']['query']['nested'] = {}
        param_dict['search_tag']['main']['query']['nested']['path'] = "texta_facts"
        param_dict['search_tag']['main']['query']['nested']['query'] = {'term': {"texta_facts.str_val": tag_label}}<|MERGE_RESOLUTION|>--- conflicted
+++ resolved
@@ -19,18 +19,13 @@
     def __init__(self, es_manager):
         self.es_m = es_manager
         self.es_url = es_manager.es_url
-<<<<<<< HEAD
         self.index = es_manager.stringify_datasets()
-=======
-        self.index = es_manager.index
-        self.mapping = es_manager.mapping
 
     def get_document_by_ids(self, doc_ids):
         q = {"query": {"terms": {"_id": doc_ids}}}
         resp = self.es_m.requests.get('{}/{}/_search'.format(self.es_url, self.index), json=q)
         data = resp.json()
         return data
->>>>>>> 9e907145
 
     def _iterate_docs(self, q):
         """ Iterage over all docs for a given query q
