import os
import json
import logging
import zipfile
from zipfile import ZipFile
from tempfile import SpooledTemporaryFile
from django.core import serializers
from django.http import HttpResponse, HttpResponseRedirect, HttpResponseBadRequest, JsonResponse
from django.template import loader
from django.contrib.auth.decorators import login_required
from django.contrib import messages
from task_manager.models import Task
from searcher.models import Search
from permission_admin.models import Dataset
from utils.datasets import Datasets
from utils.es_manager import ES_Manager
from utils.helper_functions import get_wildcard_files, create_file_path
from texta.settings import STATIC_URL
from texta.settings import MODELS_DIR
from texta.settings import PROTECTED_MEDIA
from texta.settings import ERROR_LOGGER

from task_manager.document_preprocessor import preprocessor_map

from task_manager.tasks.task_params import task_params, get_fact_names, fact_names
from task_manager.tools import get_pipeline_builder
from task_manager.tools import MassHelper

from .task_manager import filter_params
from .task_manager import create_task
from .task_manager import filter_preprocessor_params
from .task_manager import translate_parameters
from .task_manager import collect_map_entries
from .task_manager import get_fields


@login_required
def index(request):
    ds = Datasets().activate_datasets(request.session)
    datasets = Datasets().get_allowed_datasets(request.user)
    language_models = Task.objects.filter(task_type='train_model').filter(status__iexact='completed').order_by('-pk')

    es_m = ds.build_manager(ES_Manager)
    fields = get_fields(es_m)
<<<<<<< HEAD

=======
        
>>>>>>> 2bf1a8c4
    preprocessors = collect_map_entries(preprocessor_map)
    enabled_preprocessors = [preprocessor for preprocessor in preprocessors if preprocessor['is_enabled'] is True]
    
    tasks = []

    for task in Task.objects.all().order_by('-pk'):
        task_dict = task.__dict__
        task_dict['user'] = task.user
        task_dict['parameters'] = translate_parameters(task_dict['parameters'])

        if task_dict['result']:
            task_dict['result'] = json.loads(task_dict['result'])

        tasks.append(task_dict)

    if 'dataset' in request.session.keys():
        get_fact_names(es_m)
        tag_set = fact_names if fact_names else []

        context = {
            'task_params':           task_params,
            'tasks':                 tasks,
            'language_models':       language_models,
            'allowed_datasets':      datasets,
            'searches':              Search.objects.filter(datasets__in=[Dataset.objects.get(pk=ads.id).id for ads in ds.active_datasets]).distinct(),
            'enabled_preprocessors': enabled_preprocessors,
            'STATIC_URL':            STATIC_URL,
            'fields':                fields,
            'text_tags':             tag_set
        }
    else:
        messages.warning(request, "No dataset selected, please select a dataset before using Task Manager!")
        return HttpResponseRedirect('/')

    pipe_builder = get_pipeline_builder()
    context['train_tagger_extractor_opt_list'] = pipe_builder.get_extractor_options()
    context['train_tagger_reductor_opt_list'] = pipe_builder.get_reductor_options()
    context['train_tagger_normalizer_opt_list'] = pipe_builder.get_normalizer_options()
    context['train_tagger_classifier_opt_list'] = pipe_builder.get_classifier_options()

    template = loader.get_template('task_manager.html')
    return HttpResponse(template.render(context, request))


@login_required
def start_task(request):
    user = request.user
    task_type = request.POST['task_type']
    task_params = filter_params(request.POST)
    
    description = task_params['description']
    if 'dataset' in request.session.keys():
        task_params['dataset'] = request.session['dataset']

    # Create execution task
    task_id = create_task(task_type, description, task_params, user)
    # Add task to queue
    task = Task.get_by_id(task_id)
    task.update_status(Task.STATUS_QUEUED)

    return HttpResponse()



@login_required
def start_mass_task(request):

    user = request.user
    data_post = request.POST

    selected_tags = set(data_post.getlist('mass_tagger_selection'))
    field = data_post.get('mass_field')
    extractor_opt = data_post.get('mass_extractor_opt')
    reductor_opt = data_post.get('mass_reductor_opt')
    normalizer_opt = data_post.get('mass_normalizer_opt')
    classifier_opt = data_post.get('mass_classifier_opt')

    ds = Datasets().activate_dataset(request.session)
    dataset_id = ds.mapping_id
    es_m = ds.build_manager(ES_Manager)
    mass_helper = MassHelper(es_m)
    data = mass_helper.schedule_tasks(selected_tags, normalizer_opt, classifier_opt, reductor_opt, extractor_opt, field, dataset_id, user)
    return HttpResponse()


@login_required
def delete_task(request):
    """
    Deletes instance of the Task model from the database
    and the model.pickle from the filesystem.

    :param request:
    :return:
    """
    task_ids = request.POST.getlist('task_ids[]')

    for task_id in task_ids:
        task_id = int(task_id)
        task = Task.objects.get(pk=task_id)

        if task.status == Task.STATUS_RUNNING:
            # If task is running, mark it to cancel
            task.status = Task.STATUS_CANCELED
            task.save()
        else:
            try:
                file_path = os.path.join(MODELS_DIR, task.task_type, "model_{}".format(task.unique_id))
                media_path = os.path.join(PROTECTED_MEDIA, "task_manager/", task.task_type, "model_{}".format(task.unique_id))

                model_files = get_wildcard_files(file_path)
                media_files = get_wildcard_files(media_path)

                for path, filename in model_files:
                    if os.path.exists(path):
                        os.remove(path)

                for path, filename in media_files:
                    if os.path.exists(path):
                        os.remove(path)

            except Exception as e:
                logging.getLogger(ERROR_LOGGER).error('Could not delete model, paths: ({}\n{}).'.format(model_files, media_files), exc_info=True)
            # Remove task
            task.delete()

    return HttpResponse()


@login_required
def download_model(request):
    """
    Sends model.pickle as a download response to the end-user if it exists in the filesystem,
    if not, sends an empty response.

    :param request:
    :return:
    """

    if 'model_id' in request.GET:
        model_id = request.GET['model_id']
        task_object = Task.objects.get(pk=model_id)
        if task_object.status == "completed":
            unique_id = task_object.unique_id
            task_type = task_object.task_type

            task_xml_name = "task_{}.xml".format(unique_id)
            model_name = "model_{}".format(unique_id)

            model_file_path = os.path.join(MODELS_DIR, task_type, model_name)
            media_path = os.path.join(PROTECTED_MEDIA, "task_manager/", task_type, model_name)

            model_files = get_wildcard_files(model_file_path)
            media_files = get_wildcard_files(media_path)

            zip_path = "zipped_model_{}.zip".format(model_id)
            # Make temporary Zip file
            with SpooledTemporaryFile() as tmp:
                with ZipFile(tmp, 'w', zipfile.ZIP_DEFLATED) as archive:
                    # Write Task model object as xml
                    task_xml_data = serializers.serialize("xml", [task_object])
                    archive.writestr(task_xml_name, task_xml_data)
                    # Write model files
                    for path, name in model_files:
                        archive.write(path, "model/"+name)

                    for path, name in media_files:
                        archive.write(path, "media/"+name)

                # Reset file pointer
                tmp.seek(0)
                # Write file data to response
                response = HttpResponse(tmp.read())
                # Download file
                response['Content-Disposition'] = 'attachment; filename=' + os.path.basename(zip_path)

                return response

    return HttpResponse()

@login_required
def upload_task_archive(request):
    # Empty json response for unknown errors
    json_response = {}
    try:
        # Check if file is added, else return failed JsonResponse
        if 'task_archive' in request.FILES:
            task_archive = request.FILES['task_archive']
            # Check if file is zipfile, else return failed JsonResponse
            if zipfile.is_zipfile(task_archive):
                task_loaded = False
                with ZipFile(task_archive, 'r') as zf:
                    for file_name in zf.namelist():
                        dirname = os.path.dirname(file_name)
                        # Handle Task object xml
                        if dirname == '' and file_name.lower().endswith('.xml'):
                            task = _load_xml_to_database(zf.read(file_name))
                            task_loaded = True
                        # Check if task is loaded else return failed JsonResponse
                        if task_loaded:
                            if dirname == 'model':
                                _load_model_file(task, zf.read(file_name), os.path.basename(file_name))
                                model_loaded = True
                            elif dirname == 'media':
                                _load_media_file(task, zf.read(file_name), os.path.basename(file_name))

                # Give successful response if task and model were loaded
                if task_loaded and model_loaded:
                    json_response = {"status": "success", "text": "Task successfully uploaded!"}   
                else: 
                    json_response = {"status": "failed", "text": "Archive seems to not contain a valid model or Task object"}
            # If file is not zipfile
            else:
                json_response = {"status": "failed", "text": "Archive contents malformed or not a .zip file"}
                return JsonResponse(json_response)
        # If there is no file found in request.FILES
        else:
            json_response = {"status": "failed", "text": "No file provided"}
    except:
        logging.getLogger(ERROR_LOGGER).error(
            'Exception in Task Manager views:upload_task_archive',
            exc_info=True
        )

    return JsonResponse(json_response)


def _load_xml_to_database(xml_model_object):
    task = None
    # Decode bytes object
    xml_model_object = xml_model_object.decode('utf8')
    for task in serializers.deserialize("xml", xml_model_object):
        # Save object to model dataset
        task.save()
    # Return the Task obj from the Deserialized object
    return task.object


def _load_model_file(task, file, file_name):
    '''For extracting the uploaded model in upload_task_archive'''
    model_file_path = create_file_path(file_name, MODELS_DIR, task.task_type)#os.path.join(MODELS_DIR, task.task_type, file_name)

    with open(model_file_path, 'wb+') as f:
        f.write(file)


def _load_media_file(task, file, file_name):
    '''For extracting the uploaded model mediadata in upload_task_archive'''
    # media_file_path = os.path.join(PROTECTED_MEDIA, "task_manager/", task.task_type, file_name)
    media_file_path = create_file_path(file_name, PROTECTED_MEDIA, "task_manager/", task.task_type)
    
    with open(media_file_path, 'wb+') as f:
        f.write(file)<|MERGE_RESOLUTION|>--- conflicted
+++ resolved
@@ -42,11 +42,7 @@
 
     es_m = ds.build_manager(ES_Manager)
     fields = get_fields(es_m)
-<<<<<<< HEAD
-
-=======
         
->>>>>>> 2bf1a8c4
     preprocessors = collect_map_entries(preprocessor_map)
     enabled_preprocessors = [preprocessor for preprocessor in preprocessors if preprocessor['is_enabled'] is True]
     
