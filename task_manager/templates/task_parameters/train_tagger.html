<div class="panel">
    <div class="panel-heading" role='button'
         data-toggle="collapse"
         aria-expanded="false"
         aria-controls="new-classification-collapse"
         data-target="#new-classification-collapse"
         title="Collapse the panel"
         onclick=togglePanelCollapse(this)><i class="margin-right glyphicon glyphicon-minus"></i>Train a New
        Classification Model
    </div>
    <div class="collapse in" id='new-classification-collapse'>
        <div class="panel-body">

            <div class="form-group">
                <form action="javascript:start_task('{{ task_param.id }}','form_{{ task_param.id }}');"
                      id="form_{{ task_param.id }}" autocomplete="off">
                    <div class="col-sm-12">
                        <div class="row">
                            <div class="col-sm-6">Select a search:</div>
                            <div class="col-sm-6">
                                <select name="{{ task_param.id }}_search" class="selectpicker" required
                                        data-width='100%'>
                                    <option value="all_docs">Empty (all documents)</option>
                                    {% for search in searches %}
                                        <option title="{{ search.description }}"
                                                value="{{ search.id }}">{{ search.description }}</option>
                                    {% endfor %}
                                </select>
                            </div>
                        </div>

                        <div class="row">
                            <div class="col-sm-6">Select fields:</div>
                            <div class="col-sm-6">
                                <select class="selectpicker" data-width='100%' multiple
                                        required
                                        data-selected-text-format="count"
                                        name="{{ task_param.id }}_fields">
                                    <option data-hidden="true"></option>
                                    {% for field in fields %}
                                        <option title="{{ field.path }}"
                                                value="{{ field.path }}">{{ field.label }}</option>
                                    {% endfor %}
                                </select>
                            </div>
                        </div>

                        <div class="row">
                            <div class="col-sm-6">Feature Extraction:</div>
                            <div class="col-sm-6">
                                <select name="{{ task_param.id }}_extractor_opt" class="selectpicker" data-width='100%'>
                                    {% for extractor_opt in train_tagger_extractor_opt_list %}
                                        <option title="{{ extractor_opt.label }}"
                                                value="{{ extractor_opt.index }}">{{ extractor_opt.label }}</option>
                                    {% endfor %}
                                </select>
                            </div>
                        </div>

                        <div class="row">
                            <div class="col-sm-6">Dimension Reduction:</div>
                            <div class="col-sm-6">
                                <select name="{{ task_param.id }}_reductor_opt" class="selectpicker" data-width='100%'>
                                    {% for reductor_opt in train_tagger_reductor_opt_list %}
                                        <option title="{{ reductor_opt.label }}"
                                                value="{{ reductor_opt.index }}">{{ reductor_opt.label }}</option>
                                    {% endfor %}
                                </select>
                            </div>
                        </div>

                        <div class="row">
                            <div class="col-sm-6">Normalization:</div>
                            <div class="col-sm-6">
                                <select name="{{ task_param.id }}_normalizer_opt" class="selectpicker"
                                        data-width='100%'>
                                    {% for normalizer_opt in train_tagger_normalizer_opt_list %}
                                        <option title="{{ normalizer_opt.label }}"
                                                value="{{ normalizer_opt.index }}">{{ normalizer_opt.label }}</option>
                                    {% endfor %}
                                </select>
                            </div>
                        </div>

                        <div class="row">
                            <div class="col-sm-6">Classifier:</div>
                            <div class="col-sm-6">
                                <select name="{{ task_param.id }}_classifier_opt" class="selectpicker"
                                        data-width='100%'>
                                    {% for classifier_opt in train_tagger_classifier_opt_list %}
                                        <option title="{{ classifier_opt.label }}"
                                                value="{{ classifier_opt.index }}">{{ classifier_opt.label }}</option>
                                    {% endfor %}
                                </select>

                            </div>
                        </div>

                        <div class="row">
                            <div class="col-sm-6">Negative set multiplier:</div>
                            <div class="col-sm-6">
                                <select name="{{ task_param.id }}_negative_multiplier_opt" class="form-control">
                                    <option title="0.5" value="0.5">0.5</option>
                                    <option title="0.75" value="0.75">0.75</option>
                                    <option title="1.0" value="1.0" selected="selected">1.0</option>
                                    <option title="1.5" value="1.5">1.5</option>
                                    <option title="2.0" value="2.0">2.0</option>
                                    <option title="3.0" value="3.0">3.0</option>
                                    <option title="4.0" value="4.0">4.0</option>
                                    <option title="5.0" value="5.0">5.0</option>
                                </select>
                            </div>
                        </div>

                        <div class="row">
                            <div class="col-sm-6">Maximum sample size per class:</div>
                            <div class="col-sm-6">
                                <select name="{{ task_param.id }}_max_sample_size_opt" class="form-control">
                                    <option title="10000" value="10000">10000</option>
                                    <option title="25000" value="25000">25000</option>
                                    <option title="50000" value="50000">50000</option>
                                    <option title="100000" value="100000">100000</option>
                                </select>
                            </div>
                        </div>

                        <div class="row">
                            <div class="col-sm-6">Training set score threshold:</div>
                            <div class="col-sm-6">
                                <select name="{{ task_param.id }}_score_threshold_opt" class="form-control">
                                    <option title="0.0 (use all)" value="0.0">0.0</option>
                                    <option title="0.1" value="0.1">0.1</option>
                                    <option title="0.2" value="0.2">0.2</option>
                                    <option title="0.3" value="0.3">0.3</option>
                                    <option title="0.4" value="0.4">0.4</option>
                                    <option title="0.5" value="0.5">0.5</option>

                                </select>
                            </div>
                        </div>

                        <div class="row">
                            <div class="col-sm-6">Description:</div>
                            <div class="col-sm-6">
                                <input required name="{{ task_param.id }}_description" class="form-control input-sm">
                            </div>
                        </div>

                        <div class="row">
                            <div class="col-sm-12">
                                <button type="submit"
                                        class="btn btn-default form-control"><span
                                        class="glyphicon glyphicon-ok"></span> Start task
                                </button>
                            </div>
                        </div>

                    </div>
                </form>
            </div>
        </div>
    </div>
</div>


<div class="panel">
    <div class="panel-heading" role='button'
         data-toggle="collapse"
         aria-expanded="false"
         aria-controls="new-mass-trainer-collapse"
         data-target="#new-mass-trainer-collapse"
         title="Collapse the panel"
         onclick=togglePanelCollapse(this)><i class="margin-right glyphicon glyphicon-plus"></i>Mass Trainer
    </div>
    <div class="collapse" id='new-mass-trainer-collapse'>
        <div class="panel-body">
            <form action="javascript:start_mass_task('{{ task_param.id }}');" id="mass_form_{{ task_param.id }}">
                <div class="row">
                    <div class="col-sm-6">Tags:</div>
                    <div class="col-sm-6">
                        <select name="mass_tagger_selection" class="selectpicker" data-width='100%' multiple="multiple">
                            {% for text_tag in text_tags %}
                                <option value="{{ text_tag }}"
                                >{{ text_tag }}</option>
                            {% endfor %}
                        </select>
                    </div>
                </div>

                <div class="row">
                    <div class="col-sm-6">Select field:</div>
                    <div class="col-sm-6">
                        <select name="mass_field" class="selectpicker" data-width='100%'>
                            {% for field in fields %}
                                <option title="{{ field.path }}" value="{{ field.path }}">{{ field.label }}</option>
                            {% endfor %}
                        </select>
                    </div>
                </div>

                <div class="row">
                    <div class="col-sm-6">Feature Extraction:</div>
                    <div class="col-sm-6">
                        <select name="mass_extractor_opt" class="selectpicker" data-width='100%'>
                            {% for extractor_opt in train_tagger_extractor_opt_list %}
                                <option title="{{ extractor_opt.label }}"
                                        value="{{ extractor_opt.index }}">{{ extractor_opt.label }}</option>
                            {% endfor %}
                        </select>
                    </div>
                </div>
                <div class="row">
                    <div class="col-sm-6">Dimension Reduction:</div>
                    <div class="col-sm-6">
                        <select name="mass_reductor_opt" class="selectpicker" data-width='100%'>
                            {% for reductor_opt in train_tagger_reductor_opt_list %}
                                <option title="{{ reductor_opt.label }}"
                                        value="{{ reductor_opt.index }}">{{ reductor_opt.label }}</option>
                            {% endfor %}
                        </select>
                    </div>
                </div>
                <div class="row">
                    <div class="col-sm-6">Normalization:</div>
                    <div class="col-sm-6">
                        <select name="mass_normalizer_opt" class="selectpicker" data-width='100%'>
                            {% for normalizer_opt in train_tagger_normalizer_opt_list %}
                                <option title="{{ normalizer_opt.label }}"
                                        value="{{ normalizer_opt.index }}">{{ normalizer_opt.label }}</option>
                            {% endfor %}
                        </select>
                    </div>
                </div>
                <div class="row">
                    <div class="col-sm-6">Classifier:</div>
                    <div class="col-sm-6">
                        <select name="mass_classifier_opt" class="selectpicker" data-width='100%'>
                            {% for classifier_opt in train_tagger_classifier_opt_list %}
                                <option title="{{ classifier_opt.label }}"
                                        value="{{ classifier_opt.index }}">{{ classifier_opt.label }}</option>
                            {% endfor %}
                        </select>
                    </div>
                </div>
<<<<<<< HEAD
                <div class="row">
                    <div class="col-sm-6">Negative set multiplier:</div>
                    <div class="col-sm-6">
                        <select name="{{task_param.id}}_negative_multiplier_opt" class="form-control">
                            <option title="0.5" value="0.5">0.5</option>
                            <option title="0.75" value="0.75">0.75</option>
                            <option title="1.0" value="1.0" selected="selected">1.0</option>
                            <option title="1.5" value="1.5">1.5</option>
                            <option title="2.0" value="2.0">2.0</option>
                            <option title="3.0" value="3.0">3.0</option>
                            <option title="4.0" value="4.0">4.0</option>
                            <option title="5.0" value="5.0">5.0</option>
                        </select>
                    </div>
                </div>
                <div class="row">
                    <div class="col-sm-6">Maximum sample size per class:</div>
                    <div class="col-sm-6">
                        <select name="{{task_param.id}}_max_sample_size_opt" class="form-control">
                            <option title="10000" value="10000">10000</option>
                            <option title="25000" value="25000">25000</option>
                            <option title="50000" value="50000">50000</option>
                            <option title="100000" value="100000">100000</option>
                        </select>
                    </div>
                </div>
                <div class="row">
                        <div class="col-sm-6">Training set score threshold:</div>
                        <div class="col-sm-6">
                            <select name="{{task_param.id}}_score_threshold_opt" class="form-control">
                                <option title="0.0 (use all)" value="0.0">0.0</option>
                                <option title="0.1" value="0.1">0.1</option>
                                <option title="0.2" value="0.2">0.2</option>
                                <option title="0.3" value="0.3">0.3</option>
                                <option title="0.4" value="0.4">0.4</option>
                                <option title="0.5" value="0.5">0.5</option>

                            </select>
                        </div>
                    </div>
                
              <div class="row">
				<div class="col-sm-6">Description:</div>
				<div class="col-sm-6">
				  <input name="{{task_param.id}}_description" class="form-control input-sm">
				</div>
			  </div>

			  <div class="row">
				<div class="col-sm-12">
				  <button type="button" onclick="javascript:start_task('{{task_param.id}}');" class="btn btn-default form-control"><span class="glyphicon glyphicon-ok"></span> Start task</button>
				</div>
              </div>

		  </div>
		</div>
	  </div>
	</div>
</div>


<div class="panel">
    <div class="panel-heading">Mass Trainer</div>
    <div class="panel-body">

        <div class="row">
            <div class="col-sm-6">Tags:</div>
            <div class="col-sm-6">
                <select name="mass_tagger_selection" class="form-control input-sm" multiple="multiple">
                    {% for text_tag in text_tags %}
                        <option value="{{text_tag}}" {% if forloop.counter < 2 %}selected="selected"{% endif %}>{{text_tag}}</option>
                    {% endfor %}
                </select>
            </div>
        </div>

        <div class="row">
        <div class="col-sm-6">Select field:</div>
        <div class="col-sm-6">
            <select name="mass_field" class="form-control">
                {% for field in fields %}
                    <option title="{{field.path}}" value="{{field.path}}">{{field.label}}</option>
                {% endfor %}
            </select>
        </div>
        </div>
=======
>>>>>>> 2bf1a8c4

                <div class="row">
                    <div class="col-sm-12">
                        <button type="submit"
                                disabled
                                class="btn btn-default form-control">
                            <span class="glyphicon glyphicon-ok"></span> Start Mass Trainer
                        </button>
                    </div>

                </div>
            </form>
        </div>
    </div>
</div><|MERGE_RESOLUTION|>--- conflicted
+++ resolved
@@ -242,95 +242,6 @@
                         </select>
                     </div>
                 </div>
-<<<<<<< HEAD
-                <div class="row">
-                    <div class="col-sm-6">Negative set multiplier:</div>
-                    <div class="col-sm-6">
-                        <select name="{{task_param.id}}_negative_multiplier_opt" class="form-control">
-                            <option title="0.5" value="0.5">0.5</option>
-                            <option title="0.75" value="0.75">0.75</option>
-                            <option title="1.0" value="1.0" selected="selected">1.0</option>
-                            <option title="1.5" value="1.5">1.5</option>
-                            <option title="2.0" value="2.0">2.0</option>
-                            <option title="3.0" value="3.0">3.0</option>
-                            <option title="4.0" value="4.0">4.0</option>
-                            <option title="5.0" value="5.0">5.0</option>
-                        </select>
-                    </div>
-                </div>
-                <div class="row">
-                    <div class="col-sm-6">Maximum sample size per class:</div>
-                    <div class="col-sm-6">
-                        <select name="{{task_param.id}}_max_sample_size_opt" class="form-control">
-                            <option title="10000" value="10000">10000</option>
-                            <option title="25000" value="25000">25000</option>
-                            <option title="50000" value="50000">50000</option>
-                            <option title="100000" value="100000">100000</option>
-                        </select>
-                    </div>
-                </div>
-                <div class="row">
-                        <div class="col-sm-6">Training set score threshold:</div>
-                        <div class="col-sm-6">
-                            <select name="{{task_param.id}}_score_threshold_opt" class="form-control">
-                                <option title="0.0 (use all)" value="0.0">0.0</option>
-                                <option title="0.1" value="0.1">0.1</option>
-                                <option title="0.2" value="0.2">0.2</option>
-                                <option title="0.3" value="0.3">0.3</option>
-                                <option title="0.4" value="0.4">0.4</option>
-                                <option title="0.5" value="0.5">0.5</option>
-
-                            </select>
-                        </div>
-                    </div>
-                
-              <div class="row">
-				<div class="col-sm-6">Description:</div>
-				<div class="col-sm-6">
-				  <input name="{{task_param.id}}_description" class="form-control input-sm">
-				</div>
-			  </div>
-
-			  <div class="row">
-				<div class="col-sm-12">
-				  <button type="button" onclick="javascript:start_task('{{task_param.id}}');" class="btn btn-default form-control"><span class="glyphicon glyphicon-ok"></span> Start task</button>
-				</div>
-              </div>
-
-		  </div>
-		</div>
-	  </div>
-	</div>
-</div>
-
-
-<div class="panel">
-    <div class="panel-heading">Mass Trainer</div>
-    <div class="panel-body">
-
-        <div class="row">
-            <div class="col-sm-6">Tags:</div>
-            <div class="col-sm-6">
-                <select name="mass_tagger_selection" class="form-control input-sm" multiple="multiple">
-                    {% for text_tag in text_tags %}
-                        <option value="{{text_tag}}" {% if forloop.counter < 2 %}selected="selected"{% endif %}>{{text_tag}}</option>
-                    {% endfor %}
-                </select>
-            </div>
-        </div>
-
-        <div class="row">
-        <div class="col-sm-6">Select field:</div>
-        <div class="col-sm-6">
-            <select name="mass_field" class="form-control">
-                {% for field in fields %}
-                    <option title="{{field.path}}" value="{{field.path}}">{{field.label}}</option>
-                {% endfor %}
-            </select>
-        </div>
-        </div>
-=======
->>>>>>> 2bf1a8c4
 
                 <div class="row">
                     <div class="col-sm-12">
