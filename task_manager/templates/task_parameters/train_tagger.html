--- conflicted
+++ resolved
@@ -111,29 +111,6 @@
                                 </select>
                             </div>
                         </div>
-<<<<<<< HEAD
-                    </div>
-                    <div class="row">
-                        <div class="col-sm-6">Maximum sample size per class:</div>
-                        <div class="col-sm-6">
-                            <select name="{{task_param.id}}_max_sample_size_opt" class="form-control">
-                                <option title="10000" value="10000">10000</option>
-                                <option title="25000" value="25000">25000</option>
-                                <option title="50000" value="50000">50000</option>
-                                <option title="100000" value="100000">100000</option>
-                            </select>
-                        </div>
-                    </div>
-                    <div class="row">
-                        <div class="col-sm-6">Maximum sample size per class:</div>
-                        <div class="col-sm-6">
-                            <select name="{{task_param.id}}_max_sample_size_opt" class="form-control">
-                                <option title="10000" value="10000">10000</option>
-                                <option title="25000" value="25000">25000</option>
-                                <option title="50000" value="50000">50000</option>
-                                <option title="100000" value="100000">100000</option>
-                            </select>
-=======
 
                         <div class="row">
                             <div class="col-sm-6">Maximum sample size per class:</div>
@@ -145,7 +122,6 @@
                                     <option title="100000" value="100000">100000</option>
                                 </select>
                             </div>
->>>>>>> 517f9c2e
                         </div>
 
                         <div class="row">
