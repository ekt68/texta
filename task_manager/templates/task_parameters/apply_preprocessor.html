<div class="panel">
	<div class="panel-body">

		<div class="row">
			<div class="col-sm-6">Search:</div>
			<div class="col-sm-6">
				<select name="{{task_param.id}}_search" class="form-control">
					<option value="all_docs">Empty (all documents)</option>
					{% for search in searches %}
					<option value="{{search.id}}">{{search.description}}</option>
					{% endfor %}
				</select>
			</div>
		</div>

		<div class="row">
			<div class="col-sm-6">Description:</div>
			<div class="col-sm-6">
				<input name="{{task_param.id}}_description" class="form-control input-sm">
			</div>
		</div>

		<div class="row">
			<div class="col-sm-6">Preprocessor:</div>
			<div class="col-sm-6">
<<<<<<< HEAD
				<select id="{{task_param.id}}_preprocessor_key" name="{{task_param.id}}_preprocessor_key" class="form-control input-sm"
				 onchange="select_preprocessor('{{task_param.id}}');">
					{% for preprocessor in enabled_preprocessors %}
					<option value="{{preprocessor.key}}">{{preprocessor.name}}</option>
					{% endfor %}
				</select>
=======

					<select id="{{task_param.id}}_preprocessor_key" autocomplete="off" name="{{task_param.id}}_preprocessor_key" class="form-control input-sm" onchange="select_preprocessor('{{task_param.id}}');">
						{% for preprocessor in enabled_preprocessors %}
							<option value="{{preprocessor.key}}">{{preprocessor.name}}</option>
						{% endfor %}
					</select>
>>>>>>> c213510e
			</div>
		</div>

		<div class="row">
			{% for preprocessor in enabled_preprocessors %}
			<div id="params-{{preprocessor.key}}" class="{% if forloop.counter > 1 %}hidden{% endif %}">
				{% include preprocessor.parameters_template %}
			</div>
			{% endfor %}
		</div>

		<div class="row">
			<div class="col-sm-12">
				<button type="button" onclick="javascript:start_task('{{task_param.id}}');" class="btn btn-default form-control"><span
					 class="glyphicon glyphicon-ok"></span> Start task</button>
			</div>
		</div>

	</div>
</div><|MERGE_RESOLUTION|>--- conflicted
+++ resolved
@@ -23,21 +23,12 @@
 		<div class="row">
 			<div class="col-sm-6">Preprocessor:</div>
 			<div class="col-sm-6">
-<<<<<<< HEAD
-				<select id="{{task_param.id}}_preprocessor_key" name="{{task_param.id}}_preprocessor_key" class="form-control input-sm"
-				 onchange="select_preprocessor('{{task_param.id}}');">
-					{% for preprocessor in enabled_preprocessors %}
-					<option value="{{preprocessor.key}}">{{preprocessor.name}}</option>
-					{% endfor %}
-				</select>
-=======
 
 					<select id="{{task_param.id}}_preprocessor_key" autocomplete="off" name="{{task_param.id}}_preprocessor_key" class="form-control input-sm" onchange="select_preprocessor('{{task_param.id}}');">
 						{% for preprocessor in enabled_preprocessors %}
 							<option value="{{preprocessor.key}}">{{preprocessor.name}}</option>
 						{% endfor %}
 					</select>
->>>>>>> c213510e
 			</div>
 		</div>
 
