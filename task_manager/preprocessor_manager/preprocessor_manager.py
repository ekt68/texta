from datetime import datetime
import json
import logging
import platform
from typing import List, Any

from dataset_importer.document_preprocessor.preprocessor import DocumentPreprocessor, preprocessor_map
from searcher.models import Search
from task_manager.models import Task
from task_manager.progress_manager import ShowProgress
from utils.datasets import Datasets
from utils.es_manager import ES_Manager

if platform.system() == 'Windows':
	from threading import Thread as Process
else:
	from multiprocessing import Process


class Preprocessor:

	def __init__(self, scroll_size=500, time_out='10m'):
		self.es_m = None
		self.task_id = None
		self.params = None
		self.scroll_size = scroll_size
		self.scroll_time_out = time_out

	def apply(self, task_id):
		self.task_id = task_id
		task = Task.objects.get(pk=self.task_id)
		params = json.loads(task.parameters)

		ds = Datasets().activate_dataset_by_id(params['dataset'])
		es_m = ds.build_manager(ES_Manager)
		es_m.load_combined_query(self._parse_query(params))

		self.es_m = es_m
		self.params = params

		Process(target=self._preprocessor_worker()).start()
		# self._preprocessor_worker()
		return True

	def _preprocessor_worker(self):
		field_paths = []

		show_progress = ShowProgress(self.task_id)
		show_progress.update(0)

		# Add new field to mapping definition if necessary
		if 'field_properties' in preprocessor_map[self.params['preprocessor_key']]:
			preprocessor_key = self.params['preprocessor_key']
			fields = self.params['{0}_feature_names'.format(preprocessor_key)]
			for field in fields:
				field = json.loads(field)['path']
				field_paths.append(field)
				new_field_name = '{0}_{1}'.format(field, preprocessor_key)
				new_field_properties = preprocessor_map[preprocessor_key]['field_properties']
				self.es_m.update_mapping_structure(new_field_name, new_field_properties)

		response = self.es_m.scroll(field_scroll=field_paths, size=self.scroll_size, time_out=self.scroll_time_out)
		scroll_id = response['_scroll_id']
		total_docs = response['hits']['total']
<<<<<<< HEAD
		l = len(response['hits']['hits'])	
=======
		l = len(response['hits']['hits'])
>>>>>>> cb42538a
		show_progress.set_total(total_docs)

		documents, parameter_dict, ids = self._prepare_preprocessor_data(field_paths, response)

		processed_documents = list(DocumentPreprocessor.process(documents=documents, **parameter_dict))
		self.es_m.update_documents(processed_documents, ids)

		show_progress.update(l)

		while l > 0:
			response = self.es_m.scroll(scroll_id=scroll_id, time_out=self.scroll_time_out)
			l = len(response['hits']['hits'])
			scroll_id = response['_scroll_id']

			documents, parameter_dict, ids = self._prepare_preprocessor_data(field_paths, response)
			processed_documents = list(DocumentPreprocessor.process(documents=documents, **parameter_dict))
			self.es_m.update_documents(processed_documents, ids)

			show_progress.update(l)

		task = Task.objects.get(pk=self.task_id)
		task.status = 'completed'
		task.time_completed = datetime.now()
		task.result = json.dumps({'documents_processed': show_progress.n_total, 'preprocessor_key': self.params['preprocessor_key']})
		task.save()

	def _prepare_preprocessor_data(self, field_paths, response: dict):
		"""
		Seperates document dicts and id strings from the pure ES response and changes
		the suffixes of the necessary parameters for routing purposes.

		:param field_paths:
		:param response:
		:return:
		"""

		documents = [hit['_source'] for hit in response['hits']['hits']]
		ids = [hit['_id'] for hit in response['hits']['hits']]
		parameter_dict = {'preprocessors': [self.params['preprocessor_key']]}

		for key, value in self.params.items():
			if key.startswith(self.params['preprocessor_key']):
				new_key_suffix = key[len(self.params['preprocessor_key']) + 1:]
				new_key = '{0}_preprocessor_{1}'.format(self.params['preprocessor_key'], new_key_suffix)
				if new_key_suffix == 'feature_names':
					value = [json.loads(a)['path'] for a in value]
				parameter_dict[new_key] = json.dumps(value)

		return documents, parameter_dict, ids

	@staticmethod
	def _parse_query(parameters):
		"""
		Returns the query to be sent into elasticsearch depending on the Search
		being used. In case no search is selected, it returns a ready-made query
		to get all documents.

		:param parameters: Task parameters send from the form.
		:return: Query to be sent towards the ES instance.
		"""
		search = parameters['search']
		# select search
		if search == 'all_docs':
			query = {"main": {"query": {"bool": {"minimum_should_match": 0, "must": [], "must_not": [], "should": []}}}}
		else:
			query = json.loads(Search.objects.get(pk=int(search)).query)
		return query<|MERGE_RESOLUTION|>--- conflicted
+++ resolved
@@ -62,11 +62,8 @@
 		response = self.es_m.scroll(field_scroll=field_paths, size=self.scroll_size, time_out=self.scroll_time_out)
 		scroll_id = response['_scroll_id']
 		total_docs = response['hits']['total']
-<<<<<<< HEAD
-		l = len(response['hits']['hits'])	
-=======
+
 		l = len(response['hits']['hits'])
->>>>>>> cb42538a
 		show_progress.set_total(total_docs)
 
 		documents, parameter_dict, ids = self._prepare_preprocessor_data(field_paths, response)
