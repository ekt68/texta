from collections import OrderedDict, defaultdict
from utils.highlighter import Highlighter, ColorPicker
from searcher.view_functions.general.searcher_utils import additional_option_cut_text
from searcher.view_functions.build_search.translit_highlighting import hl_transliterately
<<<<<<< HEAD
from searcher.view_functions.general.searcher_utils import improve_facts_readability
=======
from bs4 import BeautifulSoup
import warnings
warnings.filterwarnings("ignore", category=UserWarning, module='bs4')

>>>>>>> f0c298f1
import time
import json

def execute_search(es_m, es_params):
    start_time = time.time()
    out = {'column_names': [],'aaData': [],'iTotalRecords': 0,'iTotalDisplayRecords': 0,'lag': 0}
    # DEFINING THE EXAMPLE SIZE
    es_m.set_query_parameter('from', es_params['examples_start'])
    es_m.set_query_parameter('size', es_params['num_examples'])

    # HIGHLIGHTING THE MATCHING FIELDS
    hl_config = _derive_hl_config(es_params)
    es_m.set_query_parameter('highlight', hl_config)
    response = es_m.search()
    out['iTotalRecords'] = response['hits']['total']
    out['iTotalDisplayRecords'] = response['hits']['total'] # number of docs

    if int(out['iTotalDisplayRecords']) > 10000: # Allow less pages if over page limit
        out['iTotalDisplayRecords'] = '10000'
    out['column_names'] = es_m.get_column_names(facts=True) # get columns names from ES mapping

    hits = response['hits']['hits']
    #hits = es_m.remove_html_from_hits(hits)

    for hit in hits:
        hit_id = str(hit['_id'])
        hit['_source']['_es_id'] = hit_id
        row = OrderedDict([(x, '') for x in out['column_names']]) # OrderedDict to remember column names with their content

        inner_hits = hit['inner_hits'] if 'inner_hits' in hit else {}
        name_to_inner_hits = _derive_name_to_inner_hits(inner_hits)

        # Fill the row content respecting the order of the columns
        cols_data = {}
        for col in out['column_names']:
            # If the content is nested, need to break the flat name in a path list

            field_path = col.split('.')

            # Get content for the fields and make facts human readable
<<<<<<< HEAD
            for p in field_path:
                if col == u'texta_facts' and p in hit['_source']:
                    content = improve_facts_readability(hit['_source'][p])
                else:
                    content = hit['_source'][p] if p in hit['_source'] else ''
=======
            content = hit['_source']
            if col == u'texta_facts' and col in hit['_source']:
                content = improve_facts_readability(hit['_source'][col])
            else:
                for p in field_path:
                    # import pdb;pdb.set_trace()
                    content = content[p] if p in content else ''
            content = str(content)

            soup = BeautifulSoup(content, "lxml")
            content = soup.get_text()
>>>>>>> f0c298f1
            # To strip fields with whitespace in front
            old_content = content.strip()

            # Substitute feature value with value highlighted by Elasticsearch
            if col in hl_config['fields'] and 'highlight' in hit:
                content = hit['highlight'][col][0] if col in hit['highlight'] else ''

            # Prettify and standardize highlights
            content, hl_data = _prettify_standardize_hls(name_to_inner_hits, col, content, old_content)
            # Append the final content of this col to the row
            if(row[col] == ''):
                row[col] = content
            cols_data[col] = {'highlight_data': hl_data, 'content': content, 'old_content': old_content}

        # Transliterate between cols
        # TODO In the future possibly better for translit_cols params to be passed data from given request
        _transliterate(cols_data, row)
    
        # Checks if user wants to see full text or short version
        for col in row:
            if 'show_short_version' in es_params.keys():
                row[col] = additional_option_cut_text(row[col], es_params['short_version_n_char'])
        out['aaData'].append(row.values())
        out['lag'] = time.time()-start_time
    return out

<<<<<<< HEAD
=======
def improve_facts_readability(content):
    '''Changes texta_facts field content to be more human readable'''
    new_content = []
    facts = [(x["fact"], x["str_val"]) for x in sorted(content, key=lambda k: k['fact'])]

    fact_counts = Counter(facts)
    facts = sorted(list(set(facts)))
    facts_dict = dict(facts)

    for i, k in enumerate(facts_dict):
        # Make factnames bold for searcher results
        if '<b>'+k+'</b>' not in new_content:
            new_content.append('<b>'+k+'</b>')
        new_content.append('    {}: {}'.format(facts_dict[k], fact_counts[facts[i]]))
    content = '\n'.join(new_content)

    return content
>>>>>>> f0c298f1

def _prettify_standardize_hls(name_to_inner_hits, col, content, old_content):
    '''Applies prettified and standardized highlights to content'''
    hl_data = []
    # if name_to_inner_hits[col]:
    color_map = ColorPicker.get_color_map(keys={hit['fact'] for hit in name_to_inner_hits[col]})
    for inner_hit in name_to_inner_hits[col]:
        datum = {
            'spans': json.loads(inner_hit['spans']),
            'name': inner_hit['fact'],
            'category': '[{0}]'.format(inner_hit['hit_type']),
            'color': color_map[inner_hit['fact']]
        }

        if inner_hit['hit_type'] == 'fact_val':
            datum['value'] = inner_hit['str_val']
        hl_data.append(datum)

    content = Highlighter(average_colors=True, derive_spans=True,
                                additional_style_string='font-weight: bold;').highlight(
                                    str(old_content),
                                    hl_data,
                                    tagged_text=str(content))
    return content, hl_data


def _transliterate(cols_data, row, translit_cols=['text', 'translit', 'lemmas']):    
    # To get nested col value before '.'
    hl_cols = [x for x in cols_data if len(x.split('.')) > 1 and x.split('.')[-1] in translit_cols]
    # Transliterate the highlighting between hl_cols
    row = hl_transliterately(cols_data, row, hl_cols=hl_cols)
    return row


def _derive_hl_config(es_params):
    # Mark highlight the matching fields
    pre_tag = '<span class="[HL]" style="background-color:#FFD119">'
    post_tag = "</span>"
    hl_config = {"fields": {}, "pre_tags": [pre_tag], "post_tags": [post_tag]}
    for field in es_params:
        if 'match_field' in field and es_params['match_operator_'+field.split('_')[-1]] != 'must_not':
            f = es_params[field]
            for sub_f in f.split(','):
                hl_config['fields'][sub_f] = {"number_of_fragments": 0}
    return hl_config


def _derive_name_to_inner_hits(inner_hits):
    name_to_inner_hits = defaultdict(list)
    for inner_hit_name, inner_hit in inner_hits.items():
        hit_type, _, _ = inner_hit_name.rsplit('_', 2)
        for inner_hit_hit in inner_hit['hits']['hits']:
            source = inner_hit_hit['_source']
            source['hit_type'] = hit_type
            name_to_inner_hits[source['doc_path']].append(source)
    return name_to_inner_hits<|MERGE_RESOLUTION|>--- conflicted
+++ resolved
@@ -2,14 +2,11 @@
 from utils.highlighter import Highlighter, ColorPicker
 from searcher.view_functions.general.searcher_utils import additional_option_cut_text
 from searcher.view_functions.build_search.translit_highlighting import hl_transliterately
-<<<<<<< HEAD
 from searcher.view_functions.general.searcher_utils import improve_facts_readability
-=======
 from bs4 import BeautifulSoup
 import warnings
 warnings.filterwarnings("ignore", category=UserWarning, module='bs4')
 
->>>>>>> f0c298f1
 import time
 import json
 
@@ -50,13 +47,6 @@
             field_path = col.split('.')
 
             # Get content for the fields and make facts human readable
-<<<<<<< HEAD
-            for p in field_path:
-                if col == u'texta_facts' and p in hit['_source']:
-                    content = improve_facts_readability(hit['_source'][p])
-                else:
-                    content = hit['_source'][p] if p in hit['_source'] else ''
-=======
             content = hit['_source']
             if col == u'texta_facts' and col in hit['_source']:
                 content = improve_facts_readability(hit['_source'][col])
@@ -68,7 +58,6 @@
 
             soup = BeautifulSoup(content, "lxml")
             content = soup.get_text()
->>>>>>> f0c298f1
             # To strip fields with whitespace in front
             old_content = content.strip()
 
@@ -95,26 +84,6 @@
         out['lag'] = time.time()-start_time
     return out
 
-<<<<<<< HEAD
-=======
-def improve_facts_readability(content):
-    '''Changes texta_facts field content to be more human readable'''
-    new_content = []
-    facts = [(x["fact"], x["str_val"]) for x in sorted(content, key=lambda k: k['fact'])]
-
-    fact_counts = Counter(facts)
-    facts = sorted(list(set(facts)))
-    facts_dict = dict(facts)
-
-    for i, k in enumerate(facts_dict):
-        # Make factnames bold for searcher results
-        if '<b>'+k+'</b>' not in new_content:
-            new_content.append('<b>'+k+'</b>')
-        new_content.append('    {}: {}'.format(facts_dict[k], fact_counts[facts[i]]))
-    content = '\n'.join(new_content)
-
-    return content
->>>>>>> f0c298f1
 
 def _prettify_standardize_hls(name_to_inner_hits, col, content, old_content):
     '''Applies prettified and standardized highlights to content'''
