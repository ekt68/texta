--- conflicted
+++ resolved
@@ -22,20 +22,6 @@
         try:
             # Clears readonly block just in case the index has been set to read only
             self.es_m.clear_readonly_block()
-<<<<<<< HEAD
-            fact_queries = []
-            for key in rm_facts_dict:
-                for val in rm_facts_dict.getlist(key):
-                    fact_queries.append(
-                        {"bool": {"must": [{"match": {self.field+".fact": key}},
-                        {"match": {self.field+".str_val": val}}]}}
-                        )
-
-            query = {"main": {"query": {"nested":
-                {"path": self.field,"query": {"bool": {"should":fact_queries
-                }}}},"_source": [self.field]}}
-=======
->>>>>>> 9e907145
 
             query = self._fact_deletion_query(rm_facts_dict)
             self.es_m.load_combined_query(query)
@@ -54,11 +40,7 @@
                         # If the fact name is in rm_facts_dict keys
                         if fact["fact"] in rm_facts_dict:
                             # If the fact value is not in the delete key values
-<<<<<<< HEAD
-                            if fact['str_val'] not in rm_facts_dict.getlist(key):
-=======
                             if fact['str_val'] not in rm_facts_dict.getlist(fact["fact"]):
->>>>>>> 9e907145
                                 new_field.append(fact)
                         else:
                             new_field.append(fact)
