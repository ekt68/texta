# -*- coding: utf8 -*-
from __future__ import print_function
from __future__ import absolute_import
import calendar
import logging

import platform
if platform.system() == 'Windows':
    from threading import Thread as Process
else:
    from multiprocessing import Process


import json
import csv
import re
from datetime import datetime, timedelta as td
try:
    from io import BytesIO # NEW PY REQUIREMENT
except:
    from io import StringIO # NEW PY REQUIREMENT

from django.contrib.auth.decorators import login_required
from django.http import HttpResponse, StreamingHttpResponse
from django.template import loader
from django.utils.encoding import smart_str
# For string templates
from django.template import Context
from django.template import Template

from texta.settings import STATIC_URL, URL_PREFIX, date_format, es_links, INFO_LOGGER, ERROR_LOGGER

from dataset_importer.document_preprocessor.preprocessor import DocumentPreprocessor, preprocessor_map
from conceptualiser.models import Term, TermConcept
from permission_admin.models import Dataset
from lexicon_miner.models import Lexicon,Word
from utils.datasets import Datasets
from utils.es_manager import ES_Manager
from utils.log_manager import LogManager
from utils.highlighter import Highlighter, ColorPicker
from utils.autocomplete import Autocomplete
from dataset_importer.document_preprocessor import preprocessor_map

from task_manager.views import task_params
from task_manager.models import Task

from searcher.models import Search
from searcher.view_functions.aggregations.agg_manager import AggManager
from searcher.view_functions.build_search.build_search import execute_search
from searcher.view_functions.cluster_search.cluster_manager import ClusterManager
from searcher.view_functions.general.fact_manager import FactManager
from searcher.view_functions.general.get_saved_searches import extract_constraints
from searcher.view_functions.general.export_pages import export_pages
from searcher.view_functions.general.searcher_utils import collect_map_entries, get_fields_content, get_fields


@login_required
def index(request):
    ds = Datasets().activate_datasets(request.session)
    es_m = ds.build_manager(ES_Manager)
    fields = get_fields(es_m)

    datasets = Datasets().get_allowed_datasets(request.user)
    language_models = Task.objects.filter(task_type='train_model').filter(status__iexact='completed').order_by('-pk')

    preprocessors = collect_map_entries(preprocessor_map)
    enabled_preprocessors = [preprocessor for preprocessor in preprocessors]

    # Hide fact graph if no facts_str_val is present in fields
    display_fact_graph = 'hidden'
    for i in fields:
        if json.loads(i['data'])['type'] == "fact_str_val":
            display_fact_graph = ''
            break

    template_params = {'display_fact_graph': display_fact_graph,
                       'STATIC_URL': STATIC_URL,
                       'URL_PREFIX': URL_PREFIX,
                       'fields': fields,
                       'searches': Search.objects.filter(author=request.user),
                       'lexicons': Lexicon.objects.all().filter(author=request.user),
                       'language_models': language_models, 
                       'allowed_datasets': datasets,                       
                       'enabled_preprocessors': enabled_preprocessors,
                       'task_params': task_params}

    template = loader.get_template('searcher.html')

    return HttpResponse(template.render(template_params, request))


@login_required
def get_query(request):
    es_params = request.POST
    ds = Datasets().activate_datasets(request.session)
    es_m = ds.build_manager(ES_Manager)
    es_m.build(es_params)
    # GET ONLY MAIN QUERY
    query = es_m.combined_query['main']
    return HttpResponse(json.dumps(query))


@login_required
def save(request):
    logger = LogManager(__name__, 'SAVE SEARCH')

    ds = Datasets().activate_datasets(request.session)
    es_m = ds.build_manager(ES_Manager)

    es_params = request.POST
    es_m.build(es_params)
    combined_query = es_m.get_combined_query()

    try:
        q = combined_query
        desc = request.POST['search_description']
        s_content = json.dumps([request.POST[x] for x in request.POST.keys() if 'match_txt' in x])



        search = Search(author=request.user, search_content=s_content, description=desc, query=json.dumps(q))
        search.save()

        for dataset_id in request.session['dataset']:
            dataset = Dataset.objects.get(pk=int(dataset_id))
            search.datasets.add(dataset)

        search.save()

        logger.set_context('user_name', request.user.username)
        logger.set_context('search_id', search.id)
        logger.info('search_saved')

    except Exception as e:
        print('-- Exception[{0}] {1}'.format(__name__, e))
        logger.set_context('es_params', es_params)
        logger.exception('search_saving_failed')

    return HttpResponse()


@login_required
def delete(request):
    logger = LogManager(__name__, 'DELETE SEARCH')
    search_id = request.GET['pk']
    logger.set_context('user_name', request.user.username)
    logger.set_context('search_id', search_id)
    try:
        Search.objects.get(pk=search_id).delete()
        logger.info('search_deleted')

    except Exception as e:
        print('-- Exception[{0}] {1}'.format(__name__, e))
        logger.exception('search_deletion_failed')

    return HttpResponse(search_id)


@login_required
def autocomplete(request):
    ac = Autocomplete()
    ac.parse_request(request)
    suggestions = ac.suggest()
    suggestions = json.dumps(suggestions)

    return HttpResponse(suggestions)


@login_required
def get_saved_searches(request):
    active_dataset_ids = [int(ds) for ds in request.session['dataset']]
    active_datasets = Dataset.objects.filter(pk__in=active_dataset_ids)
    searches = Search.objects.filter(author=request.user).filter(datasets__in=active_datasets).distinct()
    return HttpResponse(json.dumps([{'id':search.pk,'desc':search.description} for search in searches],ensure_ascii=False))


@login_required
def get_table_header(request):
    ds = Datasets().activate_datasets(request.session)
    es_m = ds.build_manager(ES_Manager)

    # get columns names from ES mapping
    fields = es_m.get_column_names()
    template_params = {'STATIC_URL': STATIC_URL,
                       'URL_PREFIX': URL_PREFIX,
                       'fields': fields,
                       'searches': Search.objects.filter(author=request.user),
                       'columns': [{'index':index, 'name':field_name} for index, field_name in enumerate(fields)],
                       }
    template = loader.get_template('searcher_results.html')
    return HttpResponse(template.render(template_params, request))


@login_required
def get_table_content(request):
    request_param = request.POST
    echo = int(request_param['sEcho'])
    filter_params = json.loads(request_param['filterParams'])
    es_params = {filter_param['name']: filter_param['value'] for filter_param in filter_params}
    es_params['examples_start'] = request_param['iDisplayStart']
    es_params['num_examples'] = request_param['iDisplayLength']
    result = search(es_params, request)
    result['sEcho'] = echo

    # NEW PY REQUIREMENT
    # Get rid of 'odict_values' otherwise can't json dumps
    for i in range(len(result['aaData'])):
        result['aaData'][i] = list(result['aaData'][i])

    return HttpResponse(json.dumps(result, ensure_ascii=False))


@login_required
def mlt_query(request):
    es_params = request.POST

    mlt_fields = [json.loads(field)['path'] for field in es_params.getlist('mlt_fields')]

    handle_negatives = request.POST['handle_negatives']
    docs_accepted = [a.strip() for a in request.POST['docs'].split('\n') if a]
    docs_rejected = [a.strip() for a in request.POST['docs_rejected'].split('\n') if a]

    # stopwords
    stopword_lexicon_ids = request.POST.getlist('mlt_stopword_lexicons')
    stopwords = []

    for lexicon_id in stopword_lexicon_ids:
        lexicon = Lexicon.objects.get(id=int(lexicon_id))
        words = Word.objects.filter(lexicon=lexicon)
        stopwords+=[word.wrd for word in words]

    ds = Datasets().activate_datasets(request.session)
    es_m = ds.build_manager(ES_Manager)
    es_m.build(es_params)

    response = es_m.more_like_this_search(mlt_fields,docs_accepted=docs_accepted,docs_rejected=docs_rejected,handle_negatives=handle_negatives,stopwords=stopwords)

    documents = []
    for hit in response['hits']['hits']:
        fields_content = get_fields_content(hit,mlt_fields)
        documents.append({'id':hit['_id'],'content':fields_content})

    template_params = {'STATIC_URL': STATIC_URL,
                       'URL_PREFIX': URL_PREFIX,
                       'documents':documents}
    template = loader.get_template('mlt_results.html')
    return HttpResponse(template.render(template_params, request))


@login_required
def cluster_query(request):
    params = request.POST
    ds = Datasets().activate_datasets(request.session)
    es_m = ds.build_manager(ES_Manager)
    es_m.build(params)

    cluster_m = ClusterManager(es_m,params)
    clustering_data = cluster_m.convert_clustering_data()

    template_params = {'STATIC_URL': STATIC_URL,
                       'URL_PREFIX': URL_PREFIX,
                       'clusters': clustering_data}

    template = loader.get_template('cluster_results.html')
    return HttpResponse(template.render(template_params, request))


def search(es_params, request):
    logger = LogManager(__name__, 'SEARCH CORPUS')

    ds = Datasets().activate_datasets(request.session)
    es_m = ds.build_manager(ES_Manager)
    es_m.build(es_params)
    try:
        out = execute_search(es_m, es_params)
    except Exception as e:
        logging.getLogger(ERROR_LOGGER).error(json.dumps({'process': 'SEARCH DOCUMENTS', 'event': 'documents_queried_failed'}), exc_info=True)
        print('-- Exception[{0}] {1}'.format(__name__, e))
        logger.set_context('user_name', request.user.username)
        logger.error('documents_queried_failed')

        out = {'column_names': [], 'aaData': [], 'iTotalRecords': 0, 'iTotalDisplayRecords': 0, 'lag': 0}

    logger.set_context('query', es_m.get_combined_query())
    logger.set_context('user_name', request.user.username)
    logger.info('documents_queried')
    return out


@login_required
def remove_by_query(request):
    es_params = request.POST

    ds = Datasets().activate_datasets(request.session)
    es_m = ds.build_manager(ES_Manager)
    es_m.build(es_params)

    #Process(target=remove_worker,args=(es_m,'notimetothink')).start()
    response = remove_worker(es_m, 'notimetothink')
    return HttpResponse(response)


def remove_worker(es_m, dummy):
    '''Function for remove_by_query multiprocessing'''
    response = es_m.delete()
    return response
    # TODO: add logging


@login_required
def aggregate(request):
    agg_m = AggManager(request)
    data = agg_m.output_to_searcher()
    return HttpResponse(json.dumps(data))


@login_required
def delete_facts(request):
    fact_m = FactManager(request)
    #Process(target=fact_m.remove_facts_from_document, args=(dict(request.POST),)).start()
    fact_m.remove_facts_from_document(request.POST)

    return HttpResponse()


@login_required
def tag_documents(request):
    """Add a fact to documents with given name and value
       via Search > Actions > Tag results
    """
    tag_name = request.POST['tag_name']
    tag_value = request.POST['tag_value']
    tag_field = request.POST['tag_field']
    es_params = request.POST

    fact_m = FactManager(request)
    fact_m.tag_documents_with_fact(es_params, tag_name, tag_value, tag_field)
    return HttpResponse()


@login_required
def get_search_query(request):
    search_id = request.GET.get('search_id', None)

    if search_id == None:
        return HttpResponse(status=400)

    search = Search.objects.get(pk=search_id)

    if not search:
        return HttpResponse(status=404)

    query = json.loads(search.query)
    query_constraints = extract_constraints(query)
	# For original search content such as unpacked lexicons/concepts
    search_content = json.loads(search.search_content)

    for i in range(len([x for x in query_constraints if x['constraint_type'] == 'string'])):
        query_constraints[i]['content'] = [search_content[i]]

    return HttpResponse(json.dumps(query_constraints))


<<<<<<< HEAD
=======
def extract_constraints(query):
    """Extracts GUI search field values from Elasticsearch query.
    """
    constraints = []

    if 'should' in query['main']['query']['bool'] and query['main']['query']['bool']['should']:
        for raw_constraint in query['main']['query']['bool']['should']:
            constraints.append(_extract_string_constraint(raw_constraint))


    if 'must' in query['main']['query']['bool'] and query['main']['query']['bool']['must']:
        range_constraints = []

        for raw_constraint_idx, raw_constraint in enumerate(query['main']['query']['bool']['must']):
            if 'range' in raw_constraint:
                range_constraints.append((raw_constraint_idx, raw_constraint))
            elif 'bool' in raw_constraint:
                if list(raw_constraint['bool'].values())[0][0]['nested']['inner_hits']['name'].startswith('fact_val'):   # fact val query
                    constraints.append(_extract_fact_val_constraint(raw_constraint))
                else:   # fact query
                    constraints.append(_extract_fact_constraint(raw_constraint))

        constraints.extend(_extract_date_constraints(range_constraints))

    return constraints


def _extract_string_constraint(raw_constraint):
    operator = list(raw_constraint['bool'].keys())[0]
    field = None
    match_type = None
    constraint_content = []
    slop = None

    for entry in raw_constraint['bool'][operator]:
        constraint_details = list(entry['bool']['should'])[0]
        match_type = list(constraint_details.keys())[0]
        field = constraint_details[match_type]['fields']
        content = constraint_details[match_type]['query']

        try:
            slop = constraint_details[match_type]['slop']
        except KeyError:
            slop = 0

        constraint_content.append(content)

        # replace multimatch with actual type
        try:
            match_type = constraint_details['multi_match']['type']
            match_type = 'match_'+match_type
        except KeyError:
            match_type = 'match'

    return {
        'constraint_type': 'string',
        'operator': operator,
        'field': field,
        'match_type': match_type,
        'content': constraint_content,
        'slop': slop
    }


def _extract_date_constraints(range_constraint_idx_range_constraint_pairs):
    date_ranges = []

    new_range = None
    last_idx = -1
    last_comparative_operator = 'lte'
    last_field = None

    for range_constraint_idx, range_constraint in range_constraint_idx_range_constraint_pairs:
        current_field = list(range_constraint['range'].keys())[0]
        if 'gte' in range_constraint['range'][current_field]:
            if last_field is not None:
                date_ranges.append(new_range)
            new_range = {
                'start_date': range_constraint['range'][current_field]['gte'],
                'field': current_field,
                'constraint_type': 'date'
            }

            last_comparative_operator = 'gte'
        elif 'lte' in range_constraint['range'][current_field]:
            if not (range_constraint_idx - 1 == last_idx and last_comparative_operator == 'gte' and
                            current_field == last_field) and last_field is not None:
                date_ranges.append(new_range)
            elif last_field is None:
                new_range = {
                    'field': current_field,
                    'constraint_type': 'date'
                }

            new_range['end_date'] = range_constraint['range'][current_field]['lte']

            last_comparative_operator = 'lte'

        last_field = current_field
        last_idx = range_constraint_idx

    if new_range:
        date_ranges.append(new_range)

    return date_ranges


def _extract_fact_constraint(raw_constraint):
    operator = list(raw_constraint['bool'].keys())[0]
    content = []
    field = None

    for entry in raw_constraint['bool'][operator]:
        field = list(entry['nested']['query']['bool']['must'][0]['term'].values())[0]
        content.append(list(entry['nested']['query']['bool']['must'][1]['term'].values())[0])

    return {
        'constraint_type': 'facts',
        'operator': operator,
        'field': field,
        'content': content
    }


def _extract_fact_val_constraint(raw_constraint):
    operator = list(raw_constraint['bool'].keys())[0]
    field = None
    sub_constraints = []

    for entry in raw_constraint['bool'][operator]:
        fact_name = None
        fact_val_operator = None
        fact_val = None
        constraint_type = None

        for sub_entry in entry['nested']['query']['bool']['must']:
            if 'texta_facts.doc_path' in sub_entry['match']:
                field = sub_entry['match']['texta_facts.doc_path']
            elif 'texta_facts.fact' in sub_entry['match']:
                fact_name = sub_entry['match']['texta_facts.fact']
            elif 'texta_facts.str_val' in sub_entry['match']:
                fact_val = sub_entry['match']['texta_facts.str_val']
                fact_val_operator = '='
                constraint_type = 'str_fact_val'
            elif 'texta_facts.num_val' in sub_entry['match']:
                fact_val = sub_entry['match']['texta_facts.num_val']
                fact_val_operator = '='
                constraint_type = 'num_fact_val'

        if fact_val == None:
            if 'must_not' in entry['nested']['query']['bool']:
                if 'texta_facts.str_val' in entry['nested']['query']['bool']['must_not'][0]['match']:
                    fact_val = entry['nested']['query']['bool']['must_not'][0]['match']['texta_facts.str_val']
                    fact_val_operator = '!='
                    constraint_type = 'str_fact_val'
                else:
                    fact_val = entry['nested']['query']['bool']['must_not'][0]['match']['texta_facts.num_val']
                    fact_val_operator = '!='
                    constraint_type = 'num_fact_val'

        sub_constraints.append({
            'fact_name': fact_name,
            'fact_val': fact_val,
            'fact_val_operator': fact_val_operator
        })

    return {
        'constraint_type': constraint_type,
        'operator': operator,
        'field': field,
        'sub_constraints': sub_constraints
    }


>>>>>>> 5162fed0
@login_required
def fact_graph(request):

    search_size = int(request.POST['fact_graph_size'])

    fact_m = FactManager(request)
    try:
        graph_data, fact_names, max_node_size, max_link_size, min_node_size = fact_m.fact_graph(search_size)

        template_params = {'STATIC_URL': STATIC_URL,
                        'URL_PREFIX': URL_PREFIX,
                        'search_id': 1,
                        'searches': Search.objects.filter(author=request.user),
                        'graph_data': graph_data,
                        'max_node_size': max_node_size,
                        'max_link_size': max_link_size,
                        'min_node_size': min_node_size,
                        'fact_names': fact_names}
        template = loader.get_template('fact_graph_results.html')
    except Exception as e:
        template = Template('An error has occurred in <i>{{func}}</i>: <i>{{error}}</i>')
        template_params = Context({'func':'fact graph', 'error': str(e)})
        return HttpResponse(template.render(template_params))

    return HttpResponse(template.render(template_params, request))<|MERGE_RESOLUTION|>--- conflicted
+++ resolved
@@ -361,183 +361,6 @@
     return HttpResponse(json.dumps(query_constraints))
 
 
-<<<<<<< HEAD
-=======
-def extract_constraints(query):
-    """Extracts GUI search field values from Elasticsearch query.
-    """
-    constraints = []
-
-    if 'should' in query['main']['query']['bool'] and query['main']['query']['bool']['should']:
-        for raw_constraint in query['main']['query']['bool']['should']:
-            constraints.append(_extract_string_constraint(raw_constraint))
-
-
-    if 'must' in query['main']['query']['bool'] and query['main']['query']['bool']['must']:
-        range_constraints = []
-
-        for raw_constraint_idx, raw_constraint in enumerate(query['main']['query']['bool']['must']):
-            if 'range' in raw_constraint:
-                range_constraints.append((raw_constraint_idx, raw_constraint))
-            elif 'bool' in raw_constraint:
-                if list(raw_constraint['bool'].values())[0][0]['nested']['inner_hits']['name'].startswith('fact_val'):   # fact val query
-                    constraints.append(_extract_fact_val_constraint(raw_constraint))
-                else:   # fact query
-                    constraints.append(_extract_fact_constraint(raw_constraint))
-
-        constraints.extend(_extract_date_constraints(range_constraints))
-
-    return constraints
-
-
-def _extract_string_constraint(raw_constraint):
-    operator = list(raw_constraint['bool'].keys())[0]
-    field = None
-    match_type = None
-    constraint_content = []
-    slop = None
-
-    for entry in raw_constraint['bool'][operator]:
-        constraint_details = list(entry['bool']['should'])[0]
-        match_type = list(constraint_details.keys())[0]
-        field = constraint_details[match_type]['fields']
-        content = constraint_details[match_type]['query']
-
-        try:
-            slop = constraint_details[match_type]['slop']
-        except KeyError:
-            slop = 0
-
-        constraint_content.append(content)
-
-        # replace multimatch with actual type
-        try:
-            match_type = constraint_details['multi_match']['type']
-            match_type = 'match_'+match_type
-        except KeyError:
-            match_type = 'match'
-
-    return {
-        'constraint_type': 'string',
-        'operator': operator,
-        'field': field,
-        'match_type': match_type,
-        'content': constraint_content,
-        'slop': slop
-    }
-
-
-def _extract_date_constraints(range_constraint_idx_range_constraint_pairs):
-    date_ranges = []
-
-    new_range = None
-    last_idx = -1
-    last_comparative_operator = 'lte'
-    last_field = None
-
-    for range_constraint_idx, range_constraint in range_constraint_idx_range_constraint_pairs:
-        current_field = list(range_constraint['range'].keys())[0]
-        if 'gte' in range_constraint['range'][current_field]:
-            if last_field is not None:
-                date_ranges.append(new_range)
-            new_range = {
-                'start_date': range_constraint['range'][current_field]['gte'],
-                'field': current_field,
-                'constraint_type': 'date'
-            }
-
-            last_comparative_operator = 'gte'
-        elif 'lte' in range_constraint['range'][current_field]:
-            if not (range_constraint_idx - 1 == last_idx and last_comparative_operator == 'gte' and
-                            current_field == last_field) and last_field is not None:
-                date_ranges.append(new_range)
-            elif last_field is None:
-                new_range = {
-                    'field': current_field,
-                    'constraint_type': 'date'
-                }
-
-            new_range['end_date'] = range_constraint['range'][current_field]['lte']
-
-            last_comparative_operator = 'lte'
-
-        last_field = current_field
-        last_idx = range_constraint_idx
-
-    if new_range:
-        date_ranges.append(new_range)
-
-    return date_ranges
-
-
-def _extract_fact_constraint(raw_constraint):
-    operator = list(raw_constraint['bool'].keys())[0]
-    content = []
-    field = None
-
-    for entry in raw_constraint['bool'][operator]:
-        field = list(entry['nested']['query']['bool']['must'][0]['term'].values())[0]
-        content.append(list(entry['nested']['query']['bool']['must'][1]['term'].values())[0])
-
-    return {
-        'constraint_type': 'facts',
-        'operator': operator,
-        'field': field,
-        'content': content
-    }
-
-
-def _extract_fact_val_constraint(raw_constraint):
-    operator = list(raw_constraint['bool'].keys())[0]
-    field = None
-    sub_constraints = []
-
-    for entry in raw_constraint['bool'][operator]:
-        fact_name = None
-        fact_val_operator = None
-        fact_val = None
-        constraint_type = None
-
-        for sub_entry in entry['nested']['query']['bool']['must']:
-            if 'texta_facts.doc_path' in sub_entry['match']:
-                field = sub_entry['match']['texta_facts.doc_path']
-            elif 'texta_facts.fact' in sub_entry['match']:
-                fact_name = sub_entry['match']['texta_facts.fact']
-            elif 'texta_facts.str_val' in sub_entry['match']:
-                fact_val = sub_entry['match']['texta_facts.str_val']
-                fact_val_operator = '='
-                constraint_type = 'str_fact_val'
-            elif 'texta_facts.num_val' in sub_entry['match']:
-                fact_val = sub_entry['match']['texta_facts.num_val']
-                fact_val_operator = '='
-                constraint_type = 'num_fact_val'
-
-        if fact_val == None:
-            if 'must_not' in entry['nested']['query']['bool']:
-                if 'texta_facts.str_val' in entry['nested']['query']['bool']['must_not'][0]['match']:
-                    fact_val = entry['nested']['query']['bool']['must_not'][0]['match']['texta_facts.str_val']
-                    fact_val_operator = '!='
-                    constraint_type = 'str_fact_val'
-                else:
-                    fact_val = entry['nested']['query']['bool']['must_not'][0]['match']['texta_facts.num_val']
-                    fact_val_operator = '!='
-                    constraint_type = 'num_fact_val'
-
-        sub_constraints.append({
-            'fact_name': fact_name,
-            'fact_val': fact_val,
-            'fact_val_operator': fact_val_operator
-        })
-
-    return {
-        'constraint_type': constraint_type,
-        'operator': operator,
-        'field': field,
-        'sub_constraints': sub_constraints
-    }
-
-
->>>>>>> 5162fed0
 @login_required
 def fact_graph(request):
 
