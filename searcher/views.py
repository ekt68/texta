--- conflicted
+++ resolved
@@ -400,19 +400,12 @@
         match_type = list(constraint_details.keys())[0]
         field = constraint_details[match_type]['fields']
         content = constraint_details[match_type]['query']
-<<<<<<< HEAD
 
         try:
             slop = constraint_details[match_type]['slop']
         except KeyError:
             slop = 0
 
-=======
-        # match_type 'match' does not need a slop
-        import pdb
-        pdb.set_trace()
-        slop = constraint_details[match_type]['slop'] if match_type != 'match' else 0
->>>>>>> 69985e23
         constraint_content.append(content)
 
         # replace multimatch with actual type
