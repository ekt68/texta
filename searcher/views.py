--- conflicted
+++ resolved
@@ -84,16 +84,9 @@
                        'fields': fields,
                        'searches': Search.objects.filter(author=request.user),
                        'lexicons': Lexicon.objects.all().filter(author=request.user),
-<<<<<<< HEAD
-                       'language_models': language_models,
-                       'allowed_datasets': datasets,
-                       'enabled_preprocessors': enabled_preprocessors,
-                       'task_params': task_params}
-=======
                        'language_models': language_models, 
                        'allowed_datasets': datasets,                       
                        'enabled_preprocessors': enabled_preprocessors}
->>>>>>> f0c298f1
 
     template = loader.get_template('searcher.html')
 
