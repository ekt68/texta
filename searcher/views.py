# -*- coding: utf8 -*-
from __future__ import print_function
from __future__ import absolute_import
import calendar
import logging

import platform
if platform.system() == 'Windows':
    from threading import Thread as Process
else:
    from multiprocessing import Process


import json
import csv
import re
from datetime import datetime, timedelta as td
try:
    from io import BytesIO # NEW PY REQUIREMENT
except:
    from io import StringIO # NEW PY REQUIREMENT

from django.contrib.auth.decorators import login_required
from django.http import HttpResponse, StreamingHttpResponse
from django.template import loader
from django.utils.encoding import smart_str
# For string templates
from django.template import Context
from django.template import Template

from texta.settings import STATIC_URL, URL_PREFIX, date_format, es_links, INFO_LOGGER, ERROR_LOGGER

from dataset_importer.document_preprocessor.preprocessor import DocumentPreprocessor, preprocessor_map
from conceptualiser.models import Term, TermConcept
from permission_admin.models import Dataset
from lexicon_miner.models import Lexicon,Word
from utils.datasets import Datasets
from utils.es_manager import ES_Manager
from utils.log_manager import LogManager
from utils.highlighter import Highlighter, ColorPicker
from utils.autocomplete import Autocomplete
from dataset_importer.document_preprocessor import preprocessor_map

from task_manager.views import task_params
from task_manager.models import Task

from searcher.models import Search
from searcher.view_functions.aggregations.agg_manager import AggManager
from searcher.view_functions.build_search.build_search import execute_search
from searcher.view_functions.cluster_search.cluster_manager import ClusterManager
from searcher.view_functions.general.fact_manager import FactManager
from searcher.view_functions.general.export_pages import export_pages
from searcher.view_functions.general.searcher_utils import collect_map_entries, get_fields_content, get_fields


@login_required
def index(request):
    ds = Datasets().activate_datasets(request.session)
    es_m = ds.build_manager(ES_Manager)
    fields = get_fields(es_m)

    datasets = Datasets().get_allowed_datasets(request.user)
    language_models = Task.objects.filter(task_type='train_model').filter(status__iexact='completed').order_by('-pk')

    preprocessors = collect_map_entries(preprocessor_map)
    enabled_preprocessors = [preprocessor for preprocessor in preprocessors]

    # Hide fact graph if no facts_str_val is present in fields
    display_fact_graph = 'hidden'
    for i in fields:
        if json.loads(i['data'])['type'] == "fact_str_val":
            display_fact_graph = ''
            break

    template_params = {'display_fact_graph': display_fact_graph,
                       'STATIC_URL': STATIC_URL,
                       'URL_PREFIX': URL_PREFIX,
                       'fields': fields,
                       'searches': Search.objects.filter(author=request.user),
                       'lexicons': Lexicon.objects.all().filter(author=request.user),
                       'language_models': language_models, 
                       'allowed_datasets': datasets,                       
                       'enabled_preprocessors': enabled_preprocessors,
                       'task_params': task_params}

    template = loader.get_template('searcher.html')

    return HttpResponse(template.render(template_params, request))


@login_required
def get_query(request):
    es_params = request.POST
    ds = Datasets().activate_datasets(request.session)
    es_m = ds.build_manager(ES_Manager)
    es_m.build(es_params)
    # GET ONLY MAIN QUERY
    query = es_m.combined_query['main']
    return HttpResponse(json.dumps(query))


@login_required
def save(request):
    logger = LogManager(__name__, 'SAVE SEARCH')

    ds = Datasets().activate_datasets(request.session)
    es_m = ds.build_manager(ES_Manager)

    es_params = request.POST
    es_m.build(es_params)
    combined_query = es_m.get_combined_query()

    try:
        q = combined_query
        desc = request.POST['search_description']
        s_content = json.dumps([request.POST[x] for x in request.POST.keys() if 'match_txt' in x])



        search = Search(author=request.user, search_content=s_content, description=desc, query=json.dumps(q))
        search.save()

        for dataset_id in request.session['dataset']:
            dataset = Dataset.objects.get(pk=int(dataset_id))
            search.datasets.add(dataset)

        search.save()

        logger.set_context('user_name', request.user.username)
        logger.set_context('search_id', search.id)
        logger.info('search_saved')

    except Exception as e:
        print('-- Exception[{0}] {1}'.format(__name__, e))
        logger.set_context('es_params', es_params)
        logger.exception('search_saving_failed')

    return HttpResponse()


@login_required
def delete(request):
    logger = LogManager(__name__, 'DELETE SEARCH')
    search_id = request.GET['pk']
    logger.set_context('user_name', request.user.username)
    logger.set_context('search_id', search_id)
    try:
        Search.objects.get(pk=search_id).delete()
        logger.info('search_deleted')

    except Exception as e:
        print('-- Exception[{0}] {1}'.format(__name__, e))
        logger.exception('search_deletion_failed')

    return HttpResponse(search_id)


@login_required
def autocomplete(request):
    ac = Autocomplete()
    ac.parse_request(request)
    suggestions = ac.suggest()
    suggestions = json.dumps(suggestions)

    return HttpResponse(suggestions)


@login_required
def get_saved_searches(request):
    active_dataset_ids = [int(ds) for ds in request.session['dataset']]
    active_datasets = Dataset.objects.filter(pk__in=active_dataset_ids)
    searches = Search.objects.filter(author=request.user).filter(datasets__in=active_datasets).distinct()
    return HttpResponse(json.dumps([{'id':search.pk,'desc':search.description} for search in searches],ensure_ascii=False))


@login_required
def get_table_header(request):
    ds = Datasets().activate_datasets(request.session)
    es_m = ds.build_manager(ES_Manager)

    # get columns names from ES mapping
    fields = es_m.get_column_names()
    template_params = {'STATIC_URL': STATIC_URL,
                       'URL_PREFIX': URL_PREFIX,
                       'fields': fields,
                       'searches': Search.objects.filter(author=request.user),
                       'columns': [{'index':index, 'name':field_name} for index, field_name in enumerate(fields)],
                       }
    template = loader.get_template('searcher_results.html')
    return HttpResponse(template.render(template_params, request))


@login_required
def get_table_content(request):
    request_param = request.POST
    echo = int(request_param['sEcho'])
    filter_params = json.loads(request_param['filterParams'])
    es_params = {filter_param['name']: filter_param['value'] for filter_param in filter_params}
    es_params['examples_start'] = request_param['iDisplayStart']
    es_params['num_examples'] = request_param['iDisplayLength']
    result = search(es_params, request)
    result['sEcho'] = echo

    # NEW PY REQUIREMENT
    # Get rid of 'odict_values' otherwise can't json dumps
    for i in range(len(result['aaData'])):
        result['aaData'][i] = list(result['aaData'][i])

    return HttpResponse(json.dumps(result, ensure_ascii=False))


@login_required
def mlt_query(request):
    es_params = request.POST

    mlt_fields = [json.loads(field)['path'] for field in es_params.getlist('mlt_fields')]

    handle_negatives = request.POST['handle_negatives']
    docs_accepted = [a.strip() for a in request.POST['docs'].split('\n') if a]
    docs_rejected = [a.strip() for a in request.POST['docs_rejected'].split('\n') if a]

    # stopwords
    stopword_lexicon_ids = request.POST.getlist('mlt_stopword_lexicons')
    stopwords = []

    for lexicon_id in stopword_lexicon_ids:
        lexicon = Lexicon.objects.get(id=int(lexicon_id))
        words = Word.objects.filter(lexicon=lexicon)
        stopwords+=[word.wrd for word in words]

    ds = Datasets().activate_datasets(request.session)
    es_m = ds.build_manager(ES_Manager)
    es_m.build(es_params)

    response = es_m.more_like_this_search(mlt_fields,docs_accepted=docs_accepted,docs_rejected=docs_rejected,handle_negatives=handle_negatives,stopwords=stopwords)

    documents = []
    for hit in response['hits']['hits']:
        fields_content = get_fields_content(hit,mlt_fields)
        documents.append({'id':hit['_id'],'content':fields_content})

    template_params = {'STATIC_URL': STATIC_URL,
                       'URL_PREFIX': URL_PREFIX,
                       'documents':documents}
    template = loader.get_template('mlt_results.html')
    return HttpResponse(template.render(template_params, request))


@login_required
def cluster_query(request):
    params = request.POST
    ds = Datasets().activate_datasets(request.session)
    es_m = ds.build_manager(ES_Manager)
    es_m.build(params)

    cluster_m = ClusterManager(es_m,params)
    clustering_data = cluster_m.convert_clustering_data()

    template_params = {'STATIC_URL': STATIC_URL,
                       'URL_PREFIX': URL_PREFIX,
                       'clusters': clustering_data}

    template = loader.get_template('cluster_results.html')
    return HttpResponse(template.render(template_params, request))


def search(es_params, request):
    logger = LogManager(__name__, 'SEARCH CORPUS')

    ds = Datasets().activate_datasets(request.session)
    es_m = ds.build_manager(ES_Manager)
    es_m.build(es_params)
    try:
<<<<<<< HEAD

        start_time = time.time()
        out = {'column_names': [],
               'aaData': [],
               'iTotalRecords': 0,
               'iTotalDisplayRecords': 0,
               'lag': 0}

        ds = Datasets().activate_dataset(request.session)
        es_m = ds.build_manager(ES_Manager)
        es_m.build(es_params)

        # DEFINING THE EXAMPLE SIZE
        es_m.set_query_parameter('from', es_params['examples_start'])
        es_m.set_query_parameter('size', es_params['num_examples'])

        # HIGHLIGHTING THE MATCHING FIELDS
        pre_tag = '<span class="[HL]" style="background-color:#FFD119">'
        post_tag = "</span>"
        highlight_config = {"fields": {}, "pre_tags": [pre_tag], "post_tags": [post_tag]}
        for field in es_params:
            if 'match_field' in field and es_params['match_operator_'+field.split('_')[-1]] != 'must_not':
                f = es_params[field]
                highlight_config['fields'][f] = {"number_of_fragments": 0}
        es_m.set_query_parameter('highlight', highlight_config)
        response = es_m.search()

        out['iTotalRecords'] = response['hits']['total']
        out['iTotalDisplayRecords'] = response['hits']['total'] # number of docs

        if int(out['iTotalDisplayRecords']) > 10000: # Allow less pages if over page limit
            out['iTotalDisplayRecords'] = '10000'

        # get columns names from ES mapping
        out['column_names'] = es_m.get_column_names()

        for hit in response['hits']['hits']:
            hit_id = str(hit['_id'])
            # Show the _id of the document as a col
            hit['_source']['_es_id'] = hit_id
            row = OrderedDict([(x, '') for x in out['column_names']]) # OrderedDict to remember column names with their content

            inner_hits = hit['inner_hits'] if 'inner_hits' in hit else {}
            name_to_inner_hits = defaultdict(list)
            for inner_hit_name, inner_hit in inner_hits.items():
                hit_type, _, _ = inner_hit_name.rsplit('_', 2)
                for inner_hit_hit in inner_hit['hits']['hits']:
                    source = inner_hit_hit['_source']
                    source['hit_type'] = hit_type
                    name_to_inner_hits[source['doc_path']].append(source)


            # Fill the row content respecting the order of the columns
            cols_data = {}
            for col in out['column_names']:

                # If the content is nested, need to break the flat name in a path list
                filed_path = col.split('.')

                # Get content for this field path:
                #   - Starts with the hit structure
                #   - For every field in field_path, retrieve the specific content
                #   - Repeat this until arrives at the last field
                #   - If the field in the field_path is not in this hit structure,
                #     make content empty (to allow dynamic mapping without breaking alignment)

                content = hit['_source'] 
                for p in filed_path:
                    if col == u'texta_facts' and p in content:
                        new_content = []
                        facts = ['{ "'+x["fact"]+'": "'+x["str_val"]+'"}' for x in sorted(content[p], key=lambda k: k['fact'])]
                        fact_counts = Counter(facts)

                        facts = sorted(list(set(facts)))
                        facts_dict = [json.loads(x) for x in facts]
                        for i, d in enumerate(facts_dict):
                            for k in d:
                                # Make factnames bold for searcher
                                if '<b>'+k+'</b>' not in new_content:
                                    new_content.append('<b>'+k+'</b>')
                                new_content.append('    {}: {}'.format(d[k], fact_counts[facts[i]]))
                        content = '\n'.join(new_content)
                    else:
                        content = content[p] if p in content else ''


                # To strip fields with whitespace in front
                try:
                    old_content = content.strip()
                except:
                    old_content = content

                # Substitute feature value with value highlighted by Elasticsearch
                if col in highlight_config['fields'] and 'highlight' in hit:
                    content = hit['highlight'][col][0] if col in hit['highlight'] else ''
                # Prettify and standardize highlights
                highlight_data = []
                if name_to_inner_hits[col]:
                    color_map = ColorPicker.get_color_map(keys={hit['fact'] for hit in name_to_inner_hits[col]})
                    for inner_hit in name_to_inner_hits[col]:
                        datum = {
                            'spans': json.loads(inner_hit['spans']),
                            'name': inner_hit['fact'],
                            'category': '[{0}]'.format(inner_hit['hit_type']),
                            'color': color_map[inner_hit['fact']]
                        }

                        if inner_hit['hit_type'] == 'fact_val':
                            datum['value'] = inner_hit['str_val']
                        highlight_data.append(datum)

                    content = Highlighter(average_colors=True, derive_spans=True,
                                              additional_style_string='font-weight: bold;').highlight(
                                                  old_content,
                                                  highlight_data,
                                                  tagged_text=content)
                # else:
                #     # WHEN USING OLD FORMAT DOCUMENTS, SOMETIMES BREAKS AT HIGHLIGHTER, CHECK IF ITS STRING INSTEAD OF FOR EXAMPLE LIST
                #     highlight_data = []
                #     if (isinstance(content, str)) or (isinstance(content, bytes)):
                #         content = Highlighter(average_colors=True, derive_spans=True,
                #                                 additional_style_string='font-weight: bold;').highlight(
                #                                     old_content,
                #                                     highlight_data,
                #                                     tagged_text=content)

                # Append the final content of this col to the row
                if(row[col] == ''):
                    row[col] = content

                cols_data[col] = {'highlight_data': highlight_data, 'content': content, 'old_content': old_content}



            # Transliterate the highlighting between different cols
            translit_search_cols = ['text', 'translit', 'lemmas']
            hl_cols = [x for x in cols_data if len(x.split('.')) > 1 and x.split('.')[-1] in translit_search_cols] # To get value before '.' as well
            row = highlight_transliterately(cols_data, row, hl_cols=hl_cols)
            # Checks if user wants to see full text or short version
            for col in row:
                if 'show_short_version' in es_params.keys():
                    row[col] = additional_option_cut_text(row[col], es_params['short_version_n_char'])

            out['aaData'].append(row.values())
            out['lag'] = time.time()-start_time

            logger.set_context('query', es_m.get_combined_query())
            logger.set_context('user_name', request.user.username)
            logger.info('documents_queried')
        return out

=======
        out = execute_search(es_m, es_params)
>>>>>>> a715516e
    except Exception as e:
        logging.getLogger(ERROR_LOGGER).error(json.dumps({'process': 'SEARCH DOCUMENTS', 'event': 'documents_queried_failed'}), exc_info=True)
        print('-- Exception[{0}] {1}'.format(__name__, e))
        logger.set_context('user_name', request.user.username)
        logger.error('documents_queried_failed')

        out = {'column_names': [], 'aaData': [], 'iTotalRecords': 0, 'iTotalDisplayRecords': 0, 'lag': 0}

    logger.set_context('query', es_m.get_combined_query())
    logger.set_context('user_name', request.user.username)
    logger.info('documents_queried')
    return out


@login_required
def remove_by_query(request):
    es_params = request.POST

    ds = Datasets().activate_datasets(request.session)
    es_m = ds.build_manager(ES_Manager)
    es_m.build(es_params)

    #Process(target=remove_worker,args=(es_m,'notimetothink')).start()
    response = remove_worker(es_m, 'notimetothink')
    return HttpResponse(response)


def remove_worker(es_m, dummy):
    '''Function for remove_by_query multiprocessing'''
    response = es_m.delete()
    return response
    # TODO: add logging


@login_required
def aggregate(request):
    agg_m = AggManager(request)
    data = agg_m.output_to_searcher()
    return HttpResponse(json.dumps(data))


@login_required
def delete_facts(request):
    fact_m = FactManager(request)
    #Process(target=fact_m.remove_facts_from_document, args=(dict(request.POST),)).start()
    fact_m.remove_facts_from_document(request.POST)

    return HttpResponse()


@login_required
def tag_documents(request):
    """Add a fact to documents with given name and value"""
    tag_name = request.POST['tag_name']
    tag_value = request.POST['tag_value']
    tag_field = request.POST['tag_field']
    es_params = request.POST

    fact_m = FactManager(request)
    fact_m.tag_documents_with_fact(es_params, tag_name, tag_value, tag_field)
    return HttpResponse()

<<<<<<< HEAD
@login_required
def fact_to_doc(request):
    """Add a fact to a certain document with given fact, span, and es_id"""
    fact_name = request.POST['fact_name']
    fact_value = request.POST['fact_value']
    fact_field = request.POST['fact_field']
    #TODO why is the js array becoming a string when passed here? Is there a better way than string split?
    fact_span = request.POST['fact_span'].split(',')
    doc_id = request.POST['doc_id']
    es_params = request.POST

    fact_m = FactManager(request)
    fact_m.add_fact_to_doc(es_params, tag_name, tag_value, tag_field, tag_span, doc_id)
    return HttpResponse()

def _get_facts_agg_count(es_m, facts):
    counts = {}
    doc_ids = set()
    response = es_m.scroll()
    total_docs = response['hits']['total']
    scroll_id = response['_scroll_id']
    while total_docs > 0:
        response = es_m.scroll(scroll_id=scroll_id)
        total_docs = len(response['hits']['hits'])
        scroll_id = response['_scroll_id']
        for hit in response['hits']['hits']:
            doc_ids.add(hit['_id'])
    # Count the intersection ids
    for k in facts.keys():
        counts[k] = len(facts[k] & doc_ids)
    return counts


def facts_agg(es_params, request):
    logger = LogManager(__name__, 'FACTS AGGREGATION')

    distinct_values = []
    query_results = []
    lexicon = []
    aggregation_data = es_params['aggregate_over']
    aggregation_data = json.loads(aggregation_data)
    original_aggregation_field = aggregation_data['path']
    aggregation_field = 'texta_link.facts'

    try:
        aggregation_size = 50
        aggregations = {"strings": {es_params['sort_by']: {"field": aggregation_field, 'size': 0}},
                        "distinct_values": {"cardinality": {"field": aggregation_field}}}

        # Define selected mapping
        ds = Datasets().activate_dataset(request.session)
        dataset = ds.get_index()
        mapping = ds.get_mapping()
        date_range = ds.get_date_range()
        es_m = ES_Manager(dataset, mapping, date_range)

        for item in es_params:
            if 'saved_search' in item:
                s = Search.objects.get(pk=es_params[item])
                name = s.description
                saved_query = json.loads(s.query)
                es_m.load_combined_query(saved_query)
                es_m.set_query_parameter('aggs', aggregations)
                response = es_m.search()

                # Filter response
                bucket_filter = '{0}.'.format(original_aggregation_field.lower())
                final_bucket = []
                for b in response['aggregations']['strings']['buckets']:
                    if bucket_filter in b['key']:
                        fact_name = b['key'].split('.')[-1]
                        b['key'] = fact_name
                        final_bucket.append(b)
                final_bucket = final_bucket[:aggregation_size]
                response['aggregations']['distinct_values']['value'] = len(final_bucket)
                response['aggregations']['strings']['buckets'] = final_bucket

                normalised_counts,labels = normalise_agg(response, es_m, es_params, 'strings')
                lexicon = list(set(lexicon+labels))
                query_results.append({'name':name,'data':normalised_counts,'labels':labels})
                distinct_values.append({'name':name,'data':response['aggregations']['distinct_values']['value']})


        es_m.build(es_params)
        # FIXME
        # this is confusing for the user
        if not es_m.is_combined_query_empty():
            es_m.set_query_parameter('aggs', aggregations)
            response = es_m.search()

            # Filter response
            bucket_filter = '{0}.'.format(original_aggregation_field.lower())
            final_bucket = []
            for b in response['aggregations']['strings']['buckets']:
                if bucket_filter in b['key']:
                    fact_name = b['key'].split('.')[-1]
                    b['key'] = fact_name
                    final_bucket.append(b)
            final_bucket = final_bucket[:aggregation_size]
            response['aggregations']['distinct_values']['value'] = len(final_bucket)
            response['aggregations']['strings']['buckets'] = final_bucket

            normalised_counts,labels = normalise_agg(response, es_m, es_params, 'strings')
            lexicon = list(set(lexicon+labels))
            query_results.append({'name':'Query','data':normalised_counts,'labels':labels})
            distinct_values.append({'name':'Query','data':response['aggregations']['distinct_values']['value']})

        data = [a+zero_list(len(query_results)) for a in map(list, zip(*[lexicon]))]
        data = [['Word']+[query_result['name'] for query_result in query_results]]+data

        for i,word in enumerate(lexicon):
            for j,query_result in enumerate(query_results):
                for k,label in enumerate(query_result['labels']):
                    if word == label:
                        data[i+1][j+1] = query_result['data'][k]

        logger.set_context('user_name', request.user.username)
        logger.info('facts_aggregation_queried')

    except Exception as e:
        print('-- Exception[{0}] {1}'.format(__name__, e))
        logger.set_context('user_name', request.user.username)
        logger.exception('facts_aggregation_query_failed')

    table_height = len(data)*15
    table_height = table_height if table_height > 500 else 500
    return {'data':[data[0]]+sorted(data[1:], key=lambda x: sum(x[1:]), reverse=True),'height':table_height,'type':'bar','distinct_values':json.dumps(distinct_values)}

=======
>>>>>>> a715516e

@login_required
def get_search_query(request):
    search_id = request.GET.get('search_id', None)

    if search_id == None:
        return HttpResponse(status=400)

    search = Search.objects.get(pk=search_id)

    if not search:
        return HttpResponse(status=404)

    query = json.loads(search.query)
    query_constraints = extract_constraints(query)
	# For original search content such as unpacked lexicons/concepts
    search_content = json.loads(search.search_content)

    for i in range(len([x for x in query_constraints if x['constraint_type'] == 'string'])):
        query_constraints[i]['content'] = [search_content[i]]

    return HttpResponse(json.dumps(query_constraints))


def extract_constraints(query):
    """Extracts GUI search field values from Elasticsearch query.
    """
    constraints = []

    if 'should' in query['main']['query']['bool'] and query['main']['query']['bool']['should']:
        for raw_constraint in query['main']['query']['bool']['should']:
            constraints.append(_extract_string_constraint(raw_constraint))


    if 'must' in query['main']['query']['bool'] and query['main']['query']['bool']['must']:
        range_constraints = []

        for raw_constraint_idx, raw_constraint in enumerate(query['main']['query']['bool']['must']):
            if 'range' in raw_constraint:
                range_constraints.append((raw_constraint_idx, raw_constraint))
            elif 'bool' in raw_constraint:
                if list(raw_constraint['bool'].values())[0][0]['nested']['inner_hits']['name'].startswith('fact_val'):   # fact val query
                    constraints.append(_extract_fact_val_constraint(raw_constraint))
                else:   # fact query
                    constraints.append(_extract_fact_constraint(raw_constraint))

        constraints.extend(_extract_date_constraints(range_constraints))

    return constraints


def _extract_string_constraint(raw_constraint):
    operator = list(raw_constraint['bool'].keys())[0]
    field = None
    match_type = None
    constraint_content = []
    slop = None

    for entry in raw_constraint['bool'][operator]:
        constraint_details = list(entry['bool']['should'])[0]
        match_type = list(constraint_details.keys())[0]
        field = constraint_details[match_type]['fields']
        content = constraint_details[match_type]['query']

        try:
            slop = constraint_details[match_type]['slop']
        except KeyError:
            slop = 0

        constraint_content.append(content)

        # replace multimatch with actual type
        try:
            match_type = constraint_details['multi_match']['type']
            match_type = 'match_'+match_type
        except KeyError:
            match_type = 'match'

    return {
        'constraint_type': 'string',
        'operator': operator,
        'field': field,
        'match_type': match_type,
        'content': constraint_content,
        'slop': slop
    }


def _extract_date_constraints(range_constraint_idx_range_constraint_pairs):
    date_ranges = []

    new_range = None
    last_idx = -1
    last_comparative_operator = 'lte'
    last_field = None

    for range_constraint_idx, range_constraint in range_constraint_idx_range_constraint_pairs:
        current_field = list(range_constraint['range'].keys())[0]
        if 'gte' in range_constraint['range'][current_field]:
            if last_field is not None:
                date_ranges.append(new_range)
            new_range = {
                'start_date': range_constraint['range'][current_field]['gte'],
                'field': current_field,
                'constraint_type': 'date'
            }

            last_comparative_operator = 'gte'
        elif 'lte' in range_constraint['range'][current_field]:
            if not (range_constraint_idx - 1 == last_idx and last_comparative_operator == 'gte' and
                            current_field == last_field) and last_field is not None:
                date_ranges.append(new_range)
            elif last_field is None:
                new_range = {
                    'field': current_field,
                    'constraint_type': 'date'
                }

            new_range['end_date'] = range_constraint['range'][current_field]['lte']

            last_comparative_operator = 'lte'

        last_field = current_field
        last_idx = range_constraint_idx

    if new_range:
        date_ranges.append(new_range)

    return date_ranges


def _extract_fact_constraint(raw_constraint):
    operator = list(raw_constraint['bool'].keys())[0]
    content = []
    field = None

    for entry in raw_constraint['bool'][operator]:
        field = list(entry['nested']['query']['bool']['must'][0]['term'].values())[0]
        content.append(list(entry['nested']['query']['bool']['must'][1]['term'].values())[0])

    return {
        'constraint_type': 'facts',
        'operator': operator,
        'field': field,
        'content': content
    }


def _extract_fact_val_constraint(raw_constraint):
    operator = list(raw_constraint['bool'].keys())[0]
    field = None
    sub_constraints = []

    for entry in raw_constraint['bool'][operator]:
        fact_name = None
        fact_val_operator = None
        fact_val = None
        constraint_type = None

        for sub_entry in entry['nested']['query']['bool']['must']:
            if 'texta_facts.doc_path' in sub_entry['match']:
                field = sub_entry['match']['texta_facts.doc_path']
            elif 'texta_facts.fact' in sub_entry['match']:
                fact_name = sub_entry['match']['texta_facts.fact']
            elif 'texta_facts.str_val' in sub_entry['match']:
                fact_val = sub_entry['match']['texta_facts.str_val']
                fact_val_operator = '='
                constraint_type = 'str_fact_val'
            elif 'texta_facts.num_val' in sub_entry['match']:
                fact_val = sub_entry['match']['texta_facts.num_val']
                fact_val_operator = '='
                constraint_type = 'num_fact_val'

        if fact_val == None:
            if 'must_not' in entry['nested']['query']['bool']:
                if 'texta_facts.str_val' in entry['nested']['query']['bool']['must_not'][0]['match']:
                    fact_val = entry['nested']['query']['bool']['must_not'][0]['match']['texta_facts.str_val']
                    fact_val_operator = '!='
                    constraint_type = 'str_fact_val'
                else:
                    fact_val = entry['nested']['query']['bool']['must_not'][0]['match']['texta_facts.num_val']
                    fact_val_operator = '!='
                    constraint_type = 'num_fact_val'

        sub_constraints.append({
            'fact_name': fact_name,
            'fact_val': fact_val,
            'fact_val_operator': fact_val_operator
        })

    return {
        'constraint_type': constraint_type,
        'operator': operator,
        'field': field,
        'sub_constraints': sub_constraints
    }


@login_required
def fact_graph(request):

    search_size = int(request.POST['fact_graph_size'])

    fact_m = FactManager(request)
    try:
        graph_data, fact_names, max_node_size, max_link_size, min_node_size = fact_m.fact_graph(search_size)

        template_params = {'STATIC_URL': STATIC_URL,
                        'URL_PREFIX': URL_PREFIX,
                        'search_id': 1,
                        'searches': Search.objects.filter(author=request.user),
                        'graph_data': graph_data,
                        'max_node_size': max_node_size,
                        'max_link_size': max_link_size,
                        'min_node_size': min_node_size,
                        'fact_names': fact_names}
        template = loader.get_template('fact_graph_results.html')
    except Exception as e:
        template = Template('An error has occurred in <i>{{func}}</i>: <i>{{error}}</i>')
        template_params = Context({'func':'fact graph', 'error': str(e)})
        return HttpResponse(template.render(template_params))

    return HttpResponse(template.render(template_params, request))
<|MERGE_RESOLUTION|>--- conflicted
+++ resolved
@@ -271,161 +271,7 @@
     es_m = ds.build_manager(ES_Manager)
     es_m.build(es_params)
     try:
-<<<<<<< HEAD
-
-        start_time = time.time()
-        out = {'column_names': [],
-               'aaData': [],
-               'iTotalRecords': 0,
-               'iTotalDisplayRecords': 0,
-               'lag': 0}
-
-        ds = Datasets().activate_dataset(request.session)
-        es_m = ds.build_manager(ES_Manager)
-        es_m.build(es_params)
-
-        # DEFINING THE EXAMPLE SIZE
-        es_m.set_query_parameter('from', es_params['examples_start'])
-        es_m.set_query_parameter('size', es_params['num_examples'])
-
-        # HIGHLIGHTING THE MATCHING FIELDS
-        pre_tag = '<span class="[HL]" style="background-color:#FFD119">'
-        post_tag = "</span>"
-        highlight_config = {"fields": {}, "pre_tags": [pre_tag], "post_tags": [post_tag]}
-        for field in es_params:
-            if 'match_field' in field and es_params['match_operator_'+field.split('_')[-1]] != 'must_not':
-                f = es_params[field]
-                highlight_config['fields'][f] = {"number_of_fragments": 0}
-        es_m.set_query_parameter('highlight', highlight_config)
-        response = es_m.search()
-
-        out['iTotalRecords'] = response['hits']['total']
-        out['iTotalDisplayRecords'] = response['hits']['total'] # number of docs
-
-        if int(out['iTotalDisplayRecords']) > 10000: # Allow less pages if over page limit
-            out['iTotalDisplayRecords'] = '10000'
-
-        # get columns names from ES mapping
-        out['column_names'] = es_m.get_column_names()
-
-        for hit in response['hits']['hits']:
-            hit_id = str(hit['_id'])
-            # Show the _id of the document as a col
-            hit['_source']['_es_id'] = hit_id
-            row = OrderedDict([(x, '') for x in out['column_names']]) # OrderedDict to remember column names with their content
-
-            inner_hits = hit['inner_hits'] if 'inner_hits' in hit else {}
-            name_to_inner_hits = defaultdict(list)
-            for inner_hit_name, inner_hit in inner_hits.items():
-                hit_type, _, _ = inner_hit_name.rsplit('_', 2)
-                for inner_hit_hit in inner_hit['hits']['hits']:
-                    source = inner_hit_hit['_source']
-                    source['hit_type'] = hit_type
-                    name_to_inner_hits[source['doc_path']].append(source)
-
-
-            # Fill the row content respecting the order of the columns
-            cols_data = {}
-            for col in out['column_names']:
-
-                # If the content is nested, need to break the flat name in a path list
-                filed_path = col.split('.')
-
-                # Get content for this field path:
-                #   - Starts with the hit structure
-                #   - For every field in field_path, retrieve the specific content
-                #   - Repeat this until arrives at the last field
-                #   - If the field in the field_path is not in this hit structure,
-                #     make content empty (to allow dynamic mapping without breaking alignment)
-
-                content = hit['_source'] 
-                for p in filed_path:
-                    if col == u'texta_facts' and p in content:
-                        new_content = []
-                        facts = ['{ "'+x["fact"]+'": "'+x["str_val"]+'"}' for x in sorted(content[p], key=lambda k: k['fact'])]
-                        fact_counts = Counter(facts)
-
-                        facts = sorted(list(set(facts)))
-                        facts_dict = [json.loads(x) for x in facts]
-                        for i, d in enumerate(facts_dict):
-                            for k in d:
-                                # Make factnames bold for searcher
-                                if '<b>'+k+'</b>' not in new_content:
-                                    new_content.append('<b>'+k+'</b>')
-                                new_content.append('    {}: {}'.format(d[k], fact_counts[facts[i]]))
-                        content = '\n'.join(new_content)
-                    else:
-                        content = content[p] if p in content else ''
-
-
-                # To strip fields with whitespace in front
-                try:
-                    old_content = content.strip()
-                except:
-                    old_content = content
-
-                # Substitute feature value with value highlighted by Elasticsearch
-                if col in highlight_config['fields'] and 'highlight' in hit:
-                    content = hit['highlight'][col][0] if col in hit['highlight'] else ''
-                # Prettify and standardize highlights
-                highlight_data = []
-                if name_to_inner_hits[col]:
-                    color_map = ColorPicker.get_color_map(keys={hit['fact'] for hit in name_to_inner_hits[col]})
-                    for inner_hit in name_to_inner_hits[col]:
-                        datum = {
-                            'spans': json.loads(inner_hit['spans']),
-                            'name': inner_hit['fact'],
-                            'category': '[{0}]'.format(inner_hit['hit_type']),
-                            'color': color_map[inner_hit['fact']]
-                        }
-
-                        if inner_hit['hit_type'] == 'fact_val':
-                            datum['value'] = inner_hit['str_val']
-                        highlight_data.append(datum)
-
-                    content = Highlighter(average_colors=True, derive_spans=True,
-                                              additional_style_string='font-weight: bold;').highlight(
-                                                  old_content,
-                                                  highlight_data,
-                                                  tagged_text=content)
-                # else:
-                #     # WHEN USING OLD FORMAT DOCUMENTS, SOMETIMES BREAKS AT HIGHLIGHTER, CHECK IF ITS STRING INSTEAD OF FOR EXAMPLE LIST
-                #     highlight_data = []
-                #     if (isinstance(content, str)) or (isinstance(content, bytes)):
-                #         content = Highlighter(average_colors=True, derive_spans=True,
-                #                                 additional_style_string='font-weight: bold;').highlight(
-                #                                     old_content,
-                #                                     highlight_data,
-                #                                     tagged_text=content)
-
-                # Append the final content of this col to the row
-                if(row[col] == ''):
-                    row[col] = content
-
-                cols_data[col] = {'highlight_data': highlight_data, 'content': content, 'old_content': old_content}
-
-
-
-            # Transliterate the highlighting between different cols
-            translit_search_cols = ['text', 'translit', 'lemmas']
-            hl_cols = [x for x in cols_data if len(x.split('.')) > 1 and x.split('.')[-1] in translit_search_cols] # To get value before '.' as well
-            row = highlight_transliterately(cols_data, row, hl_cols=hl_cols)
-            # Checks if user wants to see full text or short version
-            for col in row:
-                if 'show_short_version' in es_params.keys():
-                    row[col] = additional_option_cut_text(row[col], es_params['short_version_n_char'])
-
-            out['aaData'].append(row.values())
-            out['lag'] = time.time()-start_time
-
-            logger.set_context('query', es_m.get_combined_query())
-            logger.set_context('user_name', request.user.username)
-            logger.info('documents_queried')
-        return out
-
-=======
         out = execute_search(es_m, es_params)
->>>>>>> a715516e
     except Exception as e:
         logging.getLogger(ERROR_LOGGER).error(json.dumps({'process': 'SEARCH DOCUMENTS', 'event': 'documents_queried_failed'}), exc_info=True)
         print('-- Exception[{0}] {1}'.format(__name__, e))
@@ -488,10 +334,9 @@
     fact_m.tag_documents_with_fact(es_params, tag_name, tag_value, tag_field)
     return HttpResponse()
 
-<<<<<<< HEAD
 @login_required
 def fact_to_doc(request):
-    """Add a fact to a certain document with given fact, span, and es_id"""
+    """Add a fact to a certain document with given fact, span, and the document _id"""
     fact_name = request.POST['fact_name']
     fact_value = request.POST['fact_value']
     fact_field = request.POST['fact_field']
@@ -501,124 +346,8 @@
     es_params = request.POST
 
     fact_m = FactManager(request)
-    fact_m.add_fact_to_doc(es_params, tag_name, tag_value, tag_field, tag_span, doc_id)
+    fact_m.fact_to_doc(es_params, fact_name, fact_value, fact_field, fact_span, doc_id)
     return HttpResponse()
-
-def _get_facts_agg_count(es_m, facts):
-    counts = {}
-    doc_ids = set()
-    response = es_m.scroll()
-    total_docs = response['hits']['total']
-    scroll_id = response['_scroll_id']
-    while total_docs > 0:
-        response = es_m.scroll(scroll_id=scroll_id)
-        total_docs = len(response['hits']['hits'])
-        scroll_id = response['_scroll_id']
-        for hit in response['hits']['hits']:
-            doc_ids.add(hit['_id'])
-    # Count the intersection ids
-    for k in facts.keys():
-        counts[k] = len(facts[k] & doc_ids)
-    return counts
-
-
-def facts_agg(es_params, request):
-    logger = LogManager(__name__, 'FACTS AGGREGATION')
-
-    distinct_values = []
-    query_results = []
-    lexicon = []
-    aggregation_data = es_params['aggregate_over']
-    aggregation_data = json.loads(aggregation_data)
-    original_aggregation_field = aggregation_data['path']
-    aggregation_field = 'texta_link.facts'
-
-    try:
-        aggregation_size = 50
-        aggregations = {"strings": {es_params['sort_by']: {"field": aggregation_field, 'size': 0}},
-                        "distinct_values": {"cardinality": {"field": aggregation_field}}}
-
-        # Define selected mapping
-        ds = Datasets().activate_dataset(request.session)
-        dataset = ds.get_index()
-        mapping = ds.get_mapping()
-        date_range = ds.get_date_range()
-        es_m = ES_Manager(dataset, mapping, date_range)
-
-        for item in es_params:
-            if 'saved_search' in item:
-                s = Search.objects.get(pk=es_params[item])
-                name = s.description
-                saved_query = json.loads(s.query)
-                es_m.load_combined_query(saved_query)
-                es_m.set_query_parameter('aggs', aggregations)
-                response = es_m.search()
-
-                # Filter response
-                bucket_filter = '{0}.'.format(original_aggregation_field.lower())
-                final_bucket = []
-                for b in response['aggregations']['strings']['buckets']:
-                    if bucket_filter in b['key']:
-                        fact_name = b['key'].split('.')[-1]
-                        b['key'] = fact_name
-                        final_bucket.append(b)
-                final_bucket = final_bucket[:aggregation_size]
-                response['aggregations']['distinct_values']['value'] = len(final_bucket)
-                response['aggregations']['strings']['buckets'] = final_bucket
-
-                normalised_counts,labels = normalise_agg(response, es_m, es_params, 'strings')
-                lexicon = list(set(lexicon+labels))
-                query_results.append({'name':name,'data':normalised_counts,'labels':labels})
-                distinct_values.append({'name':name,'data':response['aggregations']['distinct_values']['value']})
-
-
-        es_m.build(es_params)
-        # FIXME
-        # this is confusing for the user
-        if not es_m.is_combined_query_empty():
-            es_m.set_query_parameter('aggs', aggregations)
-            response = es_m.search()
-
-            # Filter response
-            bucket_filter = '{0}.'.format(original_aggregation_field.lower())
-            final_bucket = []
-            for b in response['aggregations']['strings']['buckets']:
-                if bucket_filter in b['key']:
-                    fact_name = b['key'].split('.')[-1]
-                    b['key'] = fact_name
-                    final_bucket.append(b)
-            final_bucket = final_bucket[:aggregation_size]
-            response['aggregations']['distinct_values']['value'] = len(final_bucket)
-            response['aggregations']['strings']['buckets'] = final_bucket
-
-            normalised_counts,labels = normalise_agg(response, es_m, es_params, 'strings')
-            lexicon = list(set(lexicon+labels))
-            query_results.append({'name':'Query','data':normalised_counts,'labels':labels})
-            distinct_values.append({'name':'Query','data':response['aggregations']['distinct_values']['value']})
-
-        data = [a+zero_list(len(query_results)) for a in map(list, zip(*[lexicon]))]
-        data = [['Word']+[query_result['name'] for query_result in query_results]]+data
-
-        for i,word in enumerate(lexicon):
-            for j,query_result in enumerate(query_results):
-                for k,label in enumerate(query_result['labels']):
-                    if word == label:
-                        data[i+1][j+1] = query_result['data'][k]
-
-        logger.set_context('user_name', request.user.username)
-        logger.info('facts_aggregation_queried')
-
-    except Exception as e:
-        print('-- Exception[{0}] {1}'.format(__name__, e))
-        logger.set_context('user_name', request.user.username)
-        logger.exception('facts_aggregation_query_failed')
-
-    table_height = len(data)*15
-    table_height = table_height if table_height > 500 else 500
-    return {'data':[data[0]]+sorted(data[1:], key=lambda x: sum(x[1:]), reverse=True),'height':table_height,'type':'bar','distinct_values':json.dumps(distinct_values)}
-
-=======
->>>>>>> a715516e
 
 @login_required
 def get_search_query(request):
