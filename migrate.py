import django # For making sure the correct Python environment is used.
from texta.settings import INSTALLED_APPS
import subprocess
from time import sleep
import sys
import os
<<<<<<< HEAD

=======
import shutil
>>>>>>> 2bf1a8c4

os.environ.setdefault("DJANGO_SETTINGS_MODULE", "texta.settings")
django.setup()
from django.contrib.auth.models import User


def create_admin():
    u = User(username='admin')
    u.set_password('1234')
    u.is_superuser = True
    u.is_staff = True
    
    try:
        u.save()
        return True
    except:
        return False


def migrate(custom_apps):
    print('Toolkit: Detecting database changes.')
    make_migrations_output = subprocess.check_output(['python', 'manage.py', 'makemigrations'] + custom_apps)
    print('Toolkit: Making database changes.')
    sleep(2)
    migrate_output = subprocess.check_output(['python', 'manage.py', 'migrate'])
    print('Toolkit: Creating Admin user if necessary.')
    sleep(2)
    create_admin()
    return True


cwd = os.path.realpath(os.path.dirname(__file__))
custom_apps = [app for app in INSTALLED_APPS if not app.startswith('django')] # Migration works for custom apps only. Manage.py can't detect relevant built-in django apps.

if len(sys.argv) > 1:
    if sys.argv[1] == 'purge_migrations':
        print('Deleting migrations...')
        for custom_app in custom_apps:
            migrations_dir = os.path.join(cwd,custom_app,'migrations')
            if os.path.exists(migrations_dir):
                shutil.rmtree(migrations_dir)

try:
    migrate(custom_apps)
except Exception:
    print('Migrations failed - MySQL possibly not ready yet. Sleeping for 10 sec & trying again.')
    sleep(10)
<<<<<<< HEAD
    migrate(custom_apps)
=======
    migrate(custom_apps)
    
>>>>>>> 2bf1a8c4
<|MERGE_RESOLUTION|>--- conflicted
+++ resolved
@@ -4,11 +4,8 @@
 from time import sleep
 import sys
 import os
-<<<<<<< HEAD
+import shutil
 
-=======
-import shutil
->>>>>>> 2bf1a8c4
 
 os.environ.setdefault("DJANGO_SETTINGS_MODULE", "texta.settings")
 django.setup()
@@ -56,9 +53,5 @@
 except Exception:
     print('Migrations failed - MySQL possibly not ready yet. Sleeping for 10 sec & trying again.')
     sleep(10)
-<<<<<<< HEAD
     migrate(custom_apps)
-=======
-    migrate(custom_apps)
-    
->>>>>>> 2bf1a8c4
+    