######################### TEXTA Configuration File ########################

# This file contains all the framework's general configurable options which
# don't need changes in the source code. Some configurations are hardcoded
# into different applications' source code and may be altered to fine-tune
# the output or calculation results. For all hardcoded configurations,
# consult #TODO.
# 
# Default configuration suffices for running a development version. For
# production, one needs to define server specific paths.
# 
# General options define file and URL paths, #TODO
# 
# Installation is covered in documentation at #TODO
# 

from time import strftime
import json
import os

# Path to TEXTA's root directory. It is used in other paths as a prefix.
# BASE_DIR = os.path.realpath(os.path.dirname(__file__)) tries to determine
# the path programmatically but may occasionally fail.
# 
BASE_DIR = os.path.realpath(os.path.dirname(__file__))

<<<<<<< HEAD

EMAIL_USE_TLS = True
EMAIL_HOST = 'smtp.gmail.com'
EMAIL_HOST_USER = 'emailaddress@gmail.com'
EMAIL_HOST_PASSWORD = 'hunter2'
EMAIL_PORT = 587
=======
# When this is true, email confirmation is enabled
#
REQUIRE_EMAIL_CONFIRMATION = True

EMAIL_USE_TLS = True
EMAIL_HOST = 'smtp.gmail.com'
EMAIL_HOST_USER = 'kalafrelk1@gmail.com'
EMAIL_HOST_PASSWORD = 'hunter2'
EMAIL_PORT = 587


>>>>>>> fc672a0d
############################ Server Type ###########################

# Server type allows to predetermine a wide range of options.
# It is used to switch between 'development' and 'production' instances,
# so that after setting up the variables, one only has to alter the
# SERVER_TYPE string to have a fully configured and functional instance. 
#
# The default development version is tuned for hosting TEXTA locally and
# needs no further configuration. However, if your development version is
# on a remote machine, consult 'production' settings.
# 
# URL_PREFIX_DOMAIN - domain address of the hosting server.
# URL_PREFIX_RESOURCE - resource which is responsible for hosting TEXTA
#                       application server.
# ROOT_URLCONF - Django's root urls.py file's package path.
# STATIC_URL - static directory's address.
# STATIC_ROOT - static directory's file path.
# DEBUG - whether to display verbose variable values and stack trace when
#         error occurs during page resolving.

STATIC_ROOT = os.path.join(os.path.abspath(os.path.join(BASE_DIR, os.pardir)), 'static')
SERVER_TYPE = os.getenv('TEXTA_SERVER_TYPE')

if SERVER_TYPE is None:
	SERVER_TYPE = 'development'

if SERVER_TYPE == 'development':
	PROTOCOL = 'http://'
	DOMAIN = 'localhost'
	PORT = '8000'

	URL_PREFIX_DOMAIN = '{0}{1}:{2}'.format(PROTOCOL, DOMAIN, PORT)
	URL_PREFIX_RESOURCE = ''
	ROOT_URLCONF = 'texta.urls'
	STATIC_URL = URL_PREFIX_DOMAIN + '/static/'
	DEBUG = False

elif SERVER_TYPE == 'production':
	PROTOCOL = 'http://'
	DOMAIN = 'dev.texta.ee'

	URL_PREFIX_DOMAIN = '{0}{1}'.format(PROTOCOL, DOMAIN)
	URL_PREFIX_RESOURCE = '/texta'
	ROOT_URLCONF = 'texta.urls'
	STATIC_URL = '/texta/static/'
	DEBUG = False

elif SERVER_TYPE == 'docker':
	PROTOCOL = '{0}://'.format(os.getenv('TEXTA_PROTOCOL'))
	DOMAIN = os.getenv('TEXTA_HOST')

	URL_PREFIX_DOMAIN = '{0}{1}'.format(PROTOCOL, DOMAIN)
	URL_PREFIX_RESOURCE = ''
	ROOT_URLCONF = 'texta.urls'
	STATIC_URL = '/static/'
	DEBUG = True

########################### URLs and paths ###########################

# Defines URLs and paths which are used by various apps.

# URL to TEXTA's root. E.g. 'http://textadev.stacc.ee' or 'http://www.stacc.ee/texta'.
# Should not be altered.
#
URL_PREFIX = URL_PREFIX_DOMAIN + URL_PREFIX_RESOURCE

# URL to the application's login page. TEXTA's login page is its index page.
# Should not be altered. Needed for Django's auth module, used for redirecting
# when unauthorized user is attempting to access authorized content.
#
LOGIN_URL = URL_PREFIX

# Path to media files root directory.
# 
MEDIA_ROOT = os.path.join(BASE_DIR, 'files')
PROTECTED_MEDIA = os.path.join(MEDIA_ROOT, 'protected_media')

# URL to media files root.
# 
MEDIA_URL = 'files/'
ADMIN_MEDIA_PREFIX = '/media/'

# Path to users' visited words in Lex Miner.
# 
USER_MODELS = os.path.join(BASE_DIR, 'data', 'usermodels')

# Path to users' language models.
# 
MODELS_DIR = os.path.join(BASE_DIR, 'data', 'models')

# Path to Sven's projects
#
SCRIPT_MANAGER_DIR = os.path.join(MEDIA_ROOT, 'script_manager')

if not os.path.exists(MODELS_DIR):
	os.makedirs(MODELS_DIR)

if not os.path.exists(PROTECTED_MEDIA):
	os.makedirs(PROTECTED_MEDIA)

if not os.path.exists(SCRIPT_MANAGER_DIR):
	os.makedirs(SCRIPT_MANAGER_DIR)

ADMINS = (
	# ('Your Name', 'your_email@example.com'),
)

MANAGERS = ADMINS

# Avoid errors when sending too big files through the importer API.
# Increased vulnerability to DDoS attacks.
DATA_UPLOAD_MAX_MEMORY_SIZE = 26214400000
DATA_UPLOAD_MAX_NUMBER_FIELDS = None

# New user are created as activated or deactivated (in which case superuser has to activate them manually)
USER_ISACTIVE_DEFAULT = os.getenv('TEXTA_USER_ISACTIVE_DEFAULT')
if USER_ISACTIVE_DEFAULT is None:
	USER_ISACTIVE_DEFAULT = True
else:
	USER_ISACTIVE_DEFAULT = json.loads(USER_ISACTIVE_DEFAULT.lower())

# Defines whether added datasets are 'public' or 'private'. Public datasets are accessible by all the existing users and
# new users alike. Access from a specific user can be revoked. Private datasets are not accessible by default, but
# access privilege can be granted.
DATASET_ACCESS_DEFAULT = 'private'

# SECURE_PROXY_SSL_HEADER = ('HTTP_X_FORWARDED_PROTO', 'https')

# List of all host headers which are accepted to prevent host header poisoning.
# Should be altered if hosted on a remote machine.
#
ALLOWED_HOSTS = ['*']

# Defines which database backend does the application use. TEXTA uses only default with sqlite engine.
# Can change engine and database info as one sees fit.
#
DATABASES = {
	'default': {
		'ENGINE':       os.getenv('DJANGO_DATABASE_ENGINE', 'django.db.backends.sqlite3'),
		'NAME':         os.getenv('DJANGO_DATABASE_NAME', os.path.join(BASE_DIR, 'database', 'lex.db')),
		'USER':         os.getenv('DJANGO_DATABASE_USER', ''),  # Not used with sqlite3.
		'PASSWORD':     os.getenv('DJANGO_DATABASE_PASSWORD', ''),  # Not used with sqlite3.
		'HOST':         os.getenv('DJANGO_DATABASE_HOST', ''),
		# Set to empty string for localhost. Not used with sqlite3.
		'PORT':         os.getenv('DJANGO_DATABASE_PORT', ''),
		# Set to empty string for default. Not used with sqlite3.
		'BACKUP_COUNT': 5,
	}
}

if not os.path.exists(os.path.dirname(DATABASES['default']['NAME'])) and os.environ.get('DJANGO_DATABASE_NAME') is None:
	os.makedirs(os.path.dirname(DATABASES['default']['NAME']))

TIME_ZONE = 'Europe/Tallinn'
LANGUAGE_CODE = 'et'

SITE_ID = 1
USE_I18N = True
USE_L10N = True

# Key used for seed in various Django's features needing crypto or hashing.
#
SECRET_KEY = '+$18(*8p_h0u6-)z&zu^@=$2h@=8qe+3uwyv+3#v9*)fy9hy&f'

# Defines template engine and context processors to render dynamic HTML pages.
# 
TEMPLATES = [
	{
		'BACKEND':  'django.template.backends.django.DjangoTemplates',
		'DIRS':     [],
		'APP_DIRS': True,
		'OPTIONS':  {
			'context_processors': [
				'django.contrib.auth.context_processors.auth',
				'django.template.context_processors.debug',
				'django.template.context_processors.i18n',
				'django.template.context_processors.media',
				'django.template.context_processors.static',
				'django.template.context_processors.tz',
				'django.template.context_processors.request',
				'django.contrib.messages.context_processors.messages',
				'utils.context_processors.get_version'
			],
			#               'loaders': [
			#                'django.template.loaders.filesystem.Loader',
			#                'django.template.loaders.app_directories.Loader',
			#            ],
			'debug':              DEBUG,
		},
	},
]

# List of Django plugins used in TEXTA.
# 
# NEW PY REQUIREMENT
MIDDLEWARE = (
	'django.middleware.common.CommonMiddleware',
	'django.contrib.sessions.middleware.SessionMiddleware',
	'django.contrib.auth.middleware.AuthenticationMiddleware',
	'django.contrib.messages.middleware.MessageMiddleware',
)

# List of built-in and custom apps in use.
# 
INSTALLED_APPS = (
	'django.contrib.auth',
	'django.contrib.contenttypes',
	'django.contrib.sessions',
	'django.contrib.sites',
	'django.contrib.messages',
	'django.contrib.admin',
	'django.contrib.staticfiles',
	'lexicon_miner',
	'conceptualiser',
	'mwe_miner',
	'account',
	'searcher',
	'ontology_viewer',
	'base',
	'permission_admin',
	'grammar_builder',
	'search_api',
	'dataset_importer',
	'importer_api',
	'task_manager'
)

############################ Elasticsearch ###########################

# Elasticsearch connection settings. Elasticsearch is used throughout
# TEXTA to store the analyzed documents.
# 


# Elasticsearch URL with protocol specification. Can be either localhost
# or remote address.
es_url = os.getenv('TEXTA_ELASTICSEARCH_URL', 'http://localhost:9200')

# Elasticsearch links to outside world
# ('index_name','mapping_name','field_name'):('url_prefix','url_suffix')
es_links = {
	('etsa_new', 'event_dgn', 'epiId'): ('https://p12.stacc.ee/common/epicrisis/?id=', ''),
	('etsa_new', 'event_dgn', 'patId'): ('https://p12.stacc.ee/common/aegread/index.php/aegrida/get/?id=', '')
}

# Date format used in Elasticsearch fields.
# 
date_format = 'yyyy-MM-dd'

# Set to True if Elasticsearch needs authentication. Tested with basic auth.
es_use_ldap = False
es_ldap_user = os.getenv('TEXTA_LDAP_USER')
es_ldap_password = os.getenv('TEXTA_LDAP_PASSWORD')

# Get MLP URL from environment
mlp_url = os.getenv('TEXTA_MLP_URL', 'http://localhost:5000/mlp/process')

# Dataset Importer global parameters

DATASET_IMPORTER = {
	'directory':          os.path.join(BASE_DIR, 'files', 'dataset_importer'),
	'import_processes':   2,
	'process_batch_size': 1000,
	'sync':               {
		'enabled':             False,
		'interval_in_seconds': 10,
		'index_sqlite_path':   os.path.join(BASE_DIR, 'database', 'import_sync.db')
	},

	'urls':               {
		'mlp': mlp_url
	}
}

if not os.path.exists(DATASET_IMPORTER['directory']):
	os.makedirs(DATASET_IMPORTER['directory'])


############################### Logging ##############################

# TEXTA stores errors and query info in two different log files.
USING_LOGSTASH = os.getenv('USING_LOGSTASH', False)
LOGSTASH_HOST = os.getenv('LOGSTASH_HOST', 'localhost')
LOGSTASH_PORT = int(os.getenv('LOGSTASH_PORT', 5000))

# Path to the log directory. Default is /log
LOG_PATH = os.path.join(BASE_DIR, 'log')

# Separator used to join different logged features.
logging_separator = ' - '

# Paths to info and error log files.
info_log_file_name = os.path.join(LOG_PATH, "info.log")
error_log_file_name = os.path.join(LOG_PATH, "error.log")

# Logger IDs, used in apps. Do not change.
INFO_LOGGER = 'info_logger'
ERROR_LOGGER = 'error_logger'

# Most of the following logging settings can be changed.
# Especially format, logging levels, logging class and filenames.
LOGGING = {
	'version':                  1,
	'disable_existing_loggers': False,
	'filters':                  {
		'require_debug_false':      {
			'()': 'django.utils.log.RequireDebugFalse'
		},
		'require_debug_true':       {
			'()': 'django.utils.log.RequireDebugTrue'
		},

		'require_logstash_instance': {
			'()': 'texta.logger_handler.RequireLogstashInstance'
		},

	},

	'formatters':               {
		'detailed':       {
			'format': logging_separator.join(['%(levelname)s', '%(module)s', 'function: %(funcName)s', 'line: %(lineno)s', '%(name)s', 'PID: %(process)d', 'TID: %(thread)d', '%(message)s', '%(asctime)-15s'])
		},
		'normal':         {
			'format': logging_separator.join(['%(levelname)s', '%(module)s', '%(message)s', '%(asctime)s'])
		},
		'detailed_error': {
			'format': '\n' + logging_separator.join( ['%(levelname)s', '%(module)s', '%(name)s', 'PID: %(process)d', 'TID: %(thread)d', '%(funcName)s', '%(message)s', '%(asctime)-15s'])
		},
		'logstash':       {
			'()':           'logstash_async.formatter.DjangoLogstashFormatter',
			'message_type': 'python-logstash',
			'fqdn':         False,
			'extra_prefix': '',
			'ensure_ascii': False

		},
	},

	'handlers':                 {
		'info_file':             {
			'level':     'INFO',
			'class':     'logging.FileHandler',
			'formatter': 'detailed',
			'filename':  info_log_file_name,
			'encoding':  'utf8',
			'mode':      'a'
		},
		'error_file':            {
			'level':     'ERROR',
			'class':     'logging.FileHandler',
			'formatter': 'detailed_error',
			'filename':  error_log_file_name,
			'encoding':  'utf8',
			'mode':      'a',
		},

		'null':                  {
			"class": 'logging.NullHandler',
		},

		'console':    {
			'level':     'INFO',
			'class':     'logging.StreamHandler',
			'formatter': 'detailed',
		},


		'logstash':              {
			'level':         'INFO',
			'class':         'logstash_async.handler.AsynchronousLogstashHandler',
			'formatter':     'logstash',
			'transport':     'logstash_async.transport.TcpTransport',
			'host':          LOGSTASH_HOST,
			'port':          LOGSTASH_PORT,
			'database_path': None,
			'filters': ['require_logstash_instance']
		},

	},
	'loggers':                  {
		INFO_LOGGER:     {
			'level':    'INFO',
			'handlers': ['info_file', 'logstash']
		},
		ERROR_LOGGER:    {
			'level':    'ERROR',
			'handlers': ['console', 'error_file', 'logstash']
		},

		# Big parent of all the Django loggers, MOST (not all) of this will get overwritten.
		# https://docs.djangoproject.com/en/2.1/topics/logging/#topic-logging-parts-loggers
		'django':        {
			'handlers':  ['console', 'error_file', 'logstash'],
			'level':     'ERROR',
			'propagate': False
		},

		# Log messages related to the handling of requests.
		# 5XX responses are raised as ERROR messages; 4XX responses are raised as WARNING messages
		'django.request': {
			'handlers':  ['error_file', 'error_file', 'logstash'],
			'level':     'ERROR',
			'propagate': False,
		},

		# Log messages related to the handling of requests received by the server invoked by the runserver command.
		# HTTP 5XX responses are logged as ERROR messages, 4XX responses are logged as WARNING messages,
		# everything else is logged as INFO.
		'django.server': {
			'handlers':  ['console', 'logstash'],
			'level':     'INFO',
			'propagate': False,
		}

	}
}

# TEXTA Facts structure
FACT_PROPERTIES = {
	'type':       'nested',
	'properties': {
		'doc_path': {'type': 'keyword'},
		'fact':     {'type': 'keyword'},
		'num_val':  {'type': 'long'},
		'spans':    {'type': 'keyword'},
		'str_val':  {'type': 'keyword'}
	}
}

############################ Boot scripts ###########################

# Several scripts ran during the boot to set up files and directories.
# Scripts will only be run if settings is imported from 'texta' directory, e.g. as a result of manager.py, or by Apache (user httpd / apache)

if os.path.split(os.getcwd())[1] in ['texta', 'httpd', 'apache', 'www']:
	from utils.setup import write_navigation_file, ensure_dir_existence

	write_navigation_file(URL_PREFIX, STATIC_URL, STATIC_ROOT)
	ensure_dir_existence(LOG_PATH)
	ensure_dir_existence(MODELS_DIR)
	ensure_dir_existence(USER_MODELS)<|MERGE_RESOLUTION|>--- conflicted
+++ resolved
@@ -24,26 +24,18 @@
 # 
 BASE_DIR = os.path.realpath(os.path.dirname(__file__))
 
-<<<<<<< HEAD
-
+# When this is true, email confirmation is enabled
+#
+REQUIRE_EMAIL_CONFIRMATION = True
+
+# Email settings
+#
 EMAIL_USE_TLS = True
 EMAIL_HOST = 'smtp.gmail.com'
 EMAIL_HOST_USER = 'emailaddress@gmail.com'
 EMAIL_HOST_PASSWORD = 'hunter2'
 EMAIL_PORT = 587
-=======
-# When this is true, email confirmation is enabled
-#
-REQUIRE_EMAIL_CONFIRMATION = True
-
-EMAIL_USE_TLS = True
-EMAIL_HOST = 'smtp.gmail.com'
-EMAIL_HOST_USER = 'kalafrelk1@gmail.com'
-EMAIL_HOST_PASSWORD = 'hunter2'
-EMAIL_PORT = 587
-
-
->>>>>>> fc672a0d
+
 ############################ Server Type ###########################
 
 # Server type allows to predetermine a wide range of options.
