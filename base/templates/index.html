--- conflicted
+++ resolved
@@ -6,11 +6,7 @@
 	<meta charset="UTF-8">
 	<meta name="viewport" content="width=device-width, initial-scale=1">
 
-<<<<<<< HEAD
-	<script type="application/javascript" src="{{STATIC_URL}}jquery-1.11.2.min.js"></script>
-=======
 	<script type="application/javascript" src="{{STATIC_URL}}jquery-3.0.0.js"></script>
->>>>>>> 5162fed0
 	<script type="application/javascript" src="{{STATIC_URL}}datatables/datatables.min.js"></script>
 	<script type="application/javascript" src="{{STATIC_URL}}datatables_button/dataTables.buttons.js"></script>
 	<script type="application/javascript" src="{{STATIC_URL}}datatables_button/buttons.colVis.js"></script>
@@ -27,16 +23,11 @@
 	<!-- https://github.com/n457/LightRange.js
 <script type="application/javascript" src="{{STATIC_URL}}/LightRange.min.js"></script> -->
 	<!-- https://developer.snapappointments.com/bootstrap-select/ -->
-<<<<<<< HEAD
-	<script type="application/javascript" src="{{STATIC_URL}}bootstrap/js/bootstrap-select.min.js"></script>
-	<link rel="stylesheet" href="{{STATIC_URL}}bootstrap/css/bootstrap-select.min.css">
-=======
 		<link rel="stylesheet" href="https://cdnjs.cloudflare.com/ajax/libs/bootstrap-select/1.13.2/css/bootstrap-select.min.css">
 	<script src="https://cdnjs.cloudflare.com/ajax/libs/bootstrap-select/1.13.2/js/bootstrap-select.min.js"></script>
  
 	<!-- <script type="application/javascript" src="{{STATIC_URL}}bootstrap/js/bootstrap-select.min.js"></script>
 	<link rel="stylesheet" href="{{STATIC_URL}}bootstrap/css/bootstrap-select.min.css"> -->
->>>>>>> 5162fed0
 	<!-- http://www.bacubacu.com/colresizable/ -->
 	<script type="application/javascript" src="{{STATIC_URL}}colResizable-1.6.js"></script>
 	<script type="application/javascript" src="{{STATIC_URL}}d3.min.js"></script>
@@ -52,18 +43,6 @@
 	<script type="application/javascript" src="{{STATIC_URL}}sweetalert2.all.min.js"></script>
 	<!-- https://daneden.github.io/animate.css/ -->
 	<link rel="stylesheet" type="text/css" href="{{STATIC_URL}}/animate.css">
-<<<<<<< HEAD
-
-	<script type="application/javascript" src="https://cdn.plot.ly/plotly-latest.min.js"></script>
-	<link href='https://fonts.googleapis.com/css?family=Open+Sans' rel='stylesheet' type='text/css'>
-	<link rel="stylesheet" type="text/css" href="{{STATIC_URL}}bootstrap/css/bootstrap.min.css">
-	<link rel="stylesheet" type="text/css" href="{{STATIC_URL}}bootstrap/css/bootstrap-slider.css">
-	<link rel="stylesheet" type="text/css" href="{{STATIC_URL}}datatables/datatables.min.css">
-	<link rel="stylesheet" href="{{STATIC_URL}}bootstrap/css/datepicker.css">
-	<link rel="stylesheet" href="{{STATIC_URL}}bootstrap/css/bootstrap-theme.min.css">
-	<link rel="stylesheet" type="text/css" href="{{STATIC_URL}}base/frame.css">
-	<link rel="shortcut icon" type="image/png" href="{{STATIC_URL}}/img/favicon.ico" />
-=======
 
 	<script type="application/javascript" src="https://cdn.plot.ly/plotly-latest.min.js"></script>
 	<link href='https://fonts.googleapis.com/css?family=Open+Sans' rel='stylesheet' type='text/css'>
@@ -77,119 +56,11 @@
 
 	<link rel="stylesheet" href="{{STATIC_URL}}bootstrap/css/bootstrap-multiselect.css" type="text/css">
 	<script type="text/javascript" src="{{STATIC_URL}}bootstrap/js/bootstrap-multiselect.js"></script>
->>>>>>> 5162fed0
 
 	<title>TEXTA Toolkit {{texta_version}}</title>
 </head>
 
 <body>
-<<<<<<< HEAD
-	<div class="body-grid-wrapper">
-		<div class="grid-item-navbar">
-			<nav class="navbar navbar-inverse navbar-static-top">
-				<div class="container-fluid">
-					<!-- Collect the nav links, forms, and other content for toggling -->
-					<div class="navbar-header">
-						<button type="button" class="navbar-toggle collapsed" data-toggle="collapse" data-target="#bs-example-navbar-collapse-1"
-						 aria-expanded="false">
-							<span class="sr-only">Toggle navigation</span>
-							<span class="icon-bar"></span>
-							<span class="icon-bar"></span>
-							<span class="icon-bar"></span>
-						</button>
-					</div>
-
-					<div class="collapse navbar-collapse" id="bs-example-navbar-collapse-1">
-						<ul class="nav navbar-nav">
-							<li id="home"><a href="#"><span class="glyphicon glyphicon-home"></span> Home</a></li>
-							{% if request.user.is_authenticated %}
-							<li id="searcher"><a href="#"><span class="glyphicon glyphicon-search"></span> Searcher</a></li>
-							{% endif %}
-							{% if request.user.is_authenticated %}
-							<li class="dropdown">
-								<a class="dropdown-toggle" data-toggle="dropdown" href="#"><span class="glyphicon glyphicon-pencil"></span>
-									Terminology Management<span class="caret"></span></a>
-								<ul class="dropdown-menu">
-									<li id="ontology_viewer"><a href="#"><span class="glyphicon glyphicon-chevron-right"></span> Terminology
-											Overview</a></li>
-									<li id="lex_miner"><a href="#"><span class="glyphicon glyphicon-chevron-right"></span> Lexicon Miner</a></li>
-									<li id="conceptualizer"><a href="#"><span class="glyphicon glyphicon-chevron-right"></span> Conceptualiser</a></li>
-									<li id="mwe_miner"><a href="#"><span class="glyphicon glyphicon-chevron-right"></span> MWE Miner</a></li>
-									<!-- <li id="grammar_builder"><a href="#"><span class="glyphicon glyphicon-chevron-right "></span> Grammar Miner</a></li> no longer used-->
-								</ul>
-							</li>
-							{% if request.user.is_superuser %}
-							<li class="dropdown">
-								<a class="dropdown-toggle" data-toggle="dropdown" href="#"><span class="glyphicon glyphicon-lock"></span>
-									Restricted<span class="caret"></span></a>
-								<ul class="dropdown-menu">
-									<li id="permission_admin"><a href="#"><span class='glyphicon glyphicon-wrench'></span> Administration </a></li>
-									<li id="dataset_importer"><a href="#"><span class='glyphicon glyphicon-share'></span> Dataset Importer </a></li>
-									<li id="task_manager"><a href="#"><span class='glyphicon glyphicon-menu-hamburger'></span> Task Manager </a></li>
-								</ul>
-							</li>
-							{% endif %}
-							{% endif %}
-						</ul>
-
-						<div class="navbar-right">
-							{% if request.user.is_authenticated %}
-							<form class="navbar-form">
-								<select id="dataset_to_activate" name="dataset_to_activate" class="input-sm" onchange="update_resources();">
-									{% for dataset in allowed_datasets %}
-									{% if dataset.id|stringformat:"i" == request.session.dataset %}
-									<option class="datasetOption" value="{{dataset.id}}" selected="selected">Dataset {{dataset.id}}:
-										{{dataset.index}} - {{dataset.mapping}}</option>
-									{% else %}
-									<option class="datasetOption" value="{{dataset.id}}">Dataset {{dataset.id}}: {{dataset.index}} -
-										{{dataset.mapping}}</option>
-									{% endif %}
-									{% endfor %}
-								</select>
-
-								<select id="model_to_activate" name="model_to_activate" class="input-sm" onchange="update_resources();">
-									{% for model in language_models %}
-									{% if model.pk|slugify == request.session.model %}
-									<option class="datasetOption" value="{{model.pk}}" selected="selected">Model {{model.pk}}:
-										{{model.description}}</option>
-									{% else %}
-									<option class="datasetOption" value="{{model.pk}}">Model {{model.pk}}: {{model.description}}</option>
-									{% endif %}
-									{% endfor %}
-								</select>
-							</form>
-
-							<div class="user-data navbar-form">
-								<span> Logged in as {{request.user.get_username}}. </span>
-								<button type="button" class="btn btn-danger btn-sm" onclick="go_to(LINK_ACCOUNT + '/account/log_out')">
-									<span class="glyphicon glyphicon-log-out"></span>
-								</button>
-							</div>
-							
-							{% else %}
-							<form class="navbar-form form-inline" id="login_form" onsubmit="go_to(LINK_ROOT+'account/login','login_form')"
-							 method="POST">
-								<div class="form-group">
-									<label class="sr-only" for="loginUsername">Username</label>
-									<input type="text" class="form-control input-sm" id="loginUsername" name="username" placeholder="Username">
-								</div>
-								<div class="form-group">
-									<label class="sr-only" for="loginPassword">Password</label>
-									<input type="password" class="form-control input-sm" id="loginPassword" name="password" placeholder="Password">
-								</div>
-								<button type="submit" class="btn btn-success btn-sm"><span class="glyphicon glyphicon-log-in"></button>
-							</form>
-							{% endif %}
-						</div>
-					</div><!-- /.navbar-collapse -->
-				</div><!-- /.container-fluid -->
-			</nav>
-		</div>
-		<div class="grid-item-content">
-			<div class="container-fluid">{% block app %}{% endblock %}</div>
-		</div>
-	</div>
-=======
 	<nav class="navbar navbar-inverse navbar-static-top" role="navigation">
 		<div class="container-fluid">
 			<ul class="nav navbar-nav">
@@ -285,7 +156,6 @@
 		</div>
 	</nav>
 	<div class="container-fluid">{% block app %}{% endblock %}</div>
->>>>>>> 5162fed0
 	<script src="{{STATIC_URL}}base/index.js"></script>
 </body>
 
