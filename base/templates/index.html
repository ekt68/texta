--- conflicted
+++ resolved
@@ -6,19 +6,12 @@
     <meta charset="UTF-8">
     <meta name="viewport" content="width=device-width, initial-scale=1">
 
-<<<<<<< HEAD
-    <script type="application/javascript" src="{{ STATIC_URL }}jquery-1.11.2.min.js"></script>
-    <script type="application/javascript" src="{{ STATIC_URL }}datatables/datatables.min.js"></script>
-    <script type="application/javascript" src="{{ STATIC_URL }}datatables_button/dataTables.buttons.js"></script>
-    <script type="application/javascript" src="{{ STATIC_URL }}datatables_button/buttons.colVis.js"></script>
-=======
     <script type="application/javascript" src="{{ STATIC_URL }}jquery-3.0.0.js"></script>
     <script type="application/javascript" src="{{ STATIC_URL }}datatables/datatables.min.js"></script>
     <script type="application/javascript" src="{{ STATIC_URL }}datatables_button/dataTables.buttons.js"></script>
     <script type="application/javascript" src="{{ STATIC_URL }}datatables_button/buttons.colVis.js"></script>
     <script type="application/javascript"
             src="https://cdn.datatables.net/responsive/2.2.3/js/dataTables.responsive.min.js"></script>
->>>>>>> 2bf1a8c4
     <script type="application/javascript" src="{{ STATIC_URL }}jquery-textrange.js"></script>
     <script type="application/javascript" src="{{ STATIC_URL }}navigation.js"></script>
     <script type="application/javascript" src="{{ STATIC_URL }}bootstrap/js/bootstrap.min.js"></script>
@@ -29,16 +22,10 @@
     <script type="application/javascript" src="{{ STATIC_URL }}morris.min.js"></script>
     <script type="application/javascript" src="{{ STATIC_URL }}raphael-min.js"></script>
 
-<<<<<<< HEAD
-    <!-- https://github.com/n457/LightRange.js
-<script type="application/javascript" src="{{STATIC_URL}}/LightRange.min.js"></script> -->
-    <!-- https://developer.snapappointments.com/bootstrap-select/ -->
-=======
     <!-- https://atomiks.github.io/tippyjs/#creating-html-templates -->
     <script type="application/javascript" src="{{ STATIC_URL }}tippy.all.min.js"></script>
     <!-- https://developer.snapappointments.com/bootstrap-select/ -->
 
->>>>>>> 2bf1a8c4
     <script type="application/javascript" src="{{ STATIC_URL }}bootstrap/js/bootstrap-select.min.js"></script>
     <link rel="stylesheet" href="{{ STATIC_URL }}bootstrap/css/bootstrap-select.min.css">
     <!-- http://www.bacubacu.com/colresizable/ -->
@@ -62,20 +49,13 @@
     <link rel="stylesheet" type="text/css" href="{{ STATIC_URL }}bootstrap/css/bootstrap.min.css">
     <link rel="stylesheet" type="text/css" href="{{ STATIC_URL }}bootstrap/css/bootstrap-slider.css">
     <link rel="stylesheet" type="text/css" href="{{ STATIC_URL }}datatables/datatables.min.css">
-<<<<<<< HEAD
-=======
     <link rel="stylesheet" href="https://cdn.datatables.net/responsive/2.2.3/css/responsive.dataTables.min.css">
->>>>>>> 2bf1a8c4
     <link rel="stylesheet" href="{{ STATIC_URL }}bootstrap/css/datepicker.css">
     <link rel="stylesheet" href="{{ STATIC_URL }}bootstrap/css/bootstrap-theme.min.css">
     <link rel="stylesheet" type="text/css" href="{{ STATIC_URL }}base/frame.css">
     <link rel="shortcut icon" type="image/png" href="{{ STATIC_URL }}/img/favicon.ico"/>
-<<<<<<< HEAD
-
-=======
     <link rel="stylesheet" href="{{ STATIC_URL }}bootstrap/css/bootstrap-multiselect.css" type="text/css">
     <script type="text/javascript" src="{{ STATIC_URL }}bootstrap/js/bootstrap-multiselect.js"></script>
->>>>>>> 2bf1a8c4
     <title>TEXTA Toolkit {{ texta_version }}</title>
 </head>
 
@@ -95,13 +75,8 @@
                         <span class="icon-bar"></span>
                     </button>
                 </div>
-<<<<<<< HEAD
-
                 <div class="collapse navbar-collapse" id="bs-example-navbar-collapse-1">
-=======
-                <div class="collapse navbar-collapse" id="bs-example-navbar-collapse-1">
-
->>>>>>> 2bf1a8c4
+
                     <ul class="nav navbar-nav">
                         <li id="home"><a href="#"><span class="glyphicon glyphicon-home"></span> Home</a></li>
                         {% if request.user.is_authenticated %}
@@ -115,17 +90,6 @@
                                     Terminology Management<span class="caret"></span></a>
                                 <ul class="dropdown-menu">
                                     <li id="ontology_viewer"><a href="#"><span
-<<<<<<< HEAD
-                                            class="glyphicon glyphicon-chevron-right"></span> Terminology
-                                        Overview</a></li>
-                                    <li id="lex_miner"><a href="#"><span
-                                            class="glyphicon glyphicon-chevron-right"></span> Lexicon Miner</a></li>
-                                    <li id="conceptualizer"><a href="#"><span
-                                            class="glyphicon glyphicon-chevron-right"></span> Conceptualiser</a></li>
-                                    <li id="mwe_miner"><a href="#"><span
-                                            class="glyphicon glyphicon-chevron-right"></span> MWE Miner</a></li>
-                                    <!-- <li id="grammar_builder"><a href="#"><span class="glyphicon glyphicon-chevron-right "></span> Grammar Miner</a></li> no longer used-->
-=======
                                             class="glyphicon glyphicon-chevron-right"></span>
                                         Terminology
                                         Overview</a></li>
@@ -137,7 +101,6 @@
                                         Conceptualiser</a></li>
                                     <li id="mwe_miner"><a href="#"><span
                                             class="glyphicon glyphicon-chevron-right"></span> MWE Miner</a></li>
->>>>>>> 2bf1a8c4
                                 </ul>
                             </li>
                             {% if request.user.is_superuser %}
@@ -147,14 +110,6 @@
                                         Restricted<span class="caret"></span></a>
                                     <ul class="dropdown-menu">
                                         <li id="permission_admin"><a href="#"><span
-<<<<<<< HEAD
-                                                class='glyphicon glyphicon-wrench'></span> Administration </a></li>
-                                        <li id="dataset_importer"><a href="#"><span
-                                                class='glyphicon glyphicon-share'></span> Dataset Importer </a></li>
-                                        <li id="task_manager"><a href="#"><span
-                                                class='glyphicon glyphicon-menu-hamburger'></span> Task Manager </a>
-                                        </li>
-=======
                                                 class='glyphicon glyphicon-wrench'></span>
                                             Administration </a></li>
                                         <li id="dataset_importer"><a href="#"><span
@@ -163,65 +118,12 @@
                                         <li id="task_manager"><a href="#"><span
                                                 class='glyphicon glyphicon-menu-hamburger'></span> Task
                                             Manager </a></li>
->>>>>>> 2bf1a8c4
                                     </ul>
                                 </li>
                             {% endif %}
                         {% endif %}
                     </ul>
 
-<<<<<<< HEAD
-                    <div class="navbar-right">
-                        {% if request.user.is_authenticated %}
-                            <form class="navbar-form">
-                                <select id="dataset_to_activate" name="dataset_to_activate" class="input-sm"
-                                        onchange="update_resources();">
-                                    {% for dataset in allowed_datasets %}
-                                        {% if dataset.id|stringformat:"i" == request.session.dataset %}
-                                            <option class="datasetOption" value="{{ dataset.id }}" selected="selected">
-                                                Dataset {{ dataset.id }}:
-                                                {{ dataset.index }} - {{ dataset.mapping }}</option>
-                                        {% else %}
-                                            <option class="datasetOption" value="{{ dataset.id }}">
-                                                Dataset {{ dataset.id }}: {{ dataset.index }} -
-                                                {{ dataset.mapping }}</option>
-                                        {% endif %}
-                                    {% endfor %}
-                                </select>
-
-                                <select id="model_to_activate" name="model_to_activate" class="input-sm"
-                                        onchange="update_resources();">
-                                    {% if request.session.model|length > 0 %}
-                                        <option value="" disabled>Select a model</option>
-                                    {% else %}
-                                        <option value="" disabled selected="selected">Select a model</option>
-                                    {% endif %}
-
-                                    {% for model in language_models %}
-                                        {% if model.pk|slugify == request.session.model %}
-                                            <option class="datasetOption" value="{{ model.pk }}" selected="selected">
-                                                Model {{ model.pk }}: {{ model.description }}</option>
-                                        {% else %}
-                                            <option class="datasetOption" value="{{ model.pk }}">
-                                                Model {{ model.pk }}: {{ model.description }}</option>
-                                        {% endif %}
-                                    {% endfor %}
-                                </select>
-                            </form>
-
-                            <div class="user-data navbar-form">
-                                <span> Logged in as {{ request.user.get_username }}. </span>
-                                <button type="button" class="btn btn-danger btn-sm"
-                                        onclick="go_to(LINK_ACCOUNT + '/account/log_out')">
-                                    <span class="glyphicon glyphicon-log-out"></span>
-                                </button>
-                            </div>
-
-                        {% else %}
-                            <form class="navbar-form form-inline" id="login_form"
-                                  onsubmit="go_to(LINK_ROOT+'account/login','login_form')"
-                                  method="POST">
-=======
 
                     <div class="navbar-right">
                         <div class='help-block'></div>
@@ -299,7 +201,6 @@
                         {% else %}
 
                             <form class="navbar-form form-inline" id="login_form">
->>>>>>> 2bf1a8c4
                                 <div class="form-group">
                                     <label class="sr-only" for="loginUsername">Username</label>
                                     <input type="text" class="form-control input-sm" id="loginUsername" name="username"
@@ -310,30 +211,19 @@
                                     <input type="password" class="form-control input-sm" id="loginPassword"
                                            name="password" placeholder="Password">
                                 </div>
-<<<<<<< HEAD
-                                <button type="submit" class="btn btn-success btn-sm"><span
-                                        class="glyphicon glyphicon-log-in"></button>
-                            </form>
-                        {% endif %}
-=======
                                 <button class="btn btn-success btn-sm" type="button" onclick=login();>
                                     <span class="glyphicon glyphicon-log-in"></span></button>
                             </form>
 
                         {% endif %}
 
->>>>>>> 2bf1a8c4
                     </div>
                 </div><!-- /.navbar-collapse -->
             </div><!-- /.container-fluid -->
         </nav>
     </div>
     <div class="grid-item-content">
-<<<<<<< HEAD
-        <div class="container-fluid">{% block app %}{% endblock %}</div>
-=======
         {% block app %}{% endblock %}
->>>>>>> 2bf1a8c4
     </div>
 </div>
 <script src="{{ STATIC_URL }}base/index.js"></script>
