FROM python:3.5.5
ENV PYTHONUNBUFFERED 1

RUN apt-get update && apt-get upgrade -y && apt-get autoremove && apt-get autoclean
<<<<<<< HEAD
RUN apt-get install -y --no-install-recommends nano libpulse-dev swig authbind poppler-utils antiword unrtf
RUN pip install requests numpy cython scipy sklearn gensim django==2.0.2 pathlib dateutils sympy textract elasticsearch elasticsearch_dsl psycopg2-binary dateparser json2table
=======
RUN apt-get install -y --no-install-recommends nano libpulse-dev swig authbind
RUN pip install requests numpy cython  scipy sklearn gensim django==2.0.2 pathlib dateutils sympy textract elasticsearch elasticsearch_dsl psycopg2-binary psycopg2 dateparser python-logstash-async
>>>>>>> 77430736

RUN touch /etc/authbind/byport/80
RUN chmod 777 /etc/authbind/byport/80

RUN mkdir texta
COPY . texta/

WORKDIR texta/
RUN pip install -r requirements.txt

RUN pip install -r requirements.txt

CMD bash -c "utils/wait-for-it.sh db:5432"
CMD bash -c "utils/wait-for-it.sh texta-elastic:9200"
CMD bash -c "python manage.py makemigrations; python manage.py migrate; authbind --deep python manage.py runserver 0.0.0.0:80"
<|MERGE_RESOLUTION|>--- conflicted
+++ resolved
@@ -1,14 +1,9 @@
-FROM python:3.5.5
+    FROM python:3.5.5
 ENV PYTHONUNBUFFERED 1
 
 RUN apt-get update && apt-get upgrade -y && apt-get autoremove && apt-get autoclean
-<<<<<<< HEAD
 RUN apt-get install -y --no-install-recommends nano libpulse-dev swig authbind poppler-utils antiword unrtf
 RUN pip install requests numpy cython scipy sklearn gensim django==2.0.2 pathlib dateutils sympy textract elasticsearch elasticsearch_dsl psycopg2-binary dateparser json2table
-=======
-RUN apt-get install -y --no-install-recommends nano libpulse-dev swig authbind
-RUN pip install requests numpy cython  scipy sklearn gensim django==2.0.2 pathlib dateutils sympy textract elasticsearch elasticsearch_dsl psycopg2-binary psycopg2 dateparser python-logstash-async
->>>>>>> 77430736
 
 RUN touch /etc/authbind/byport/80
 RUN chmod 777 /etc/authbind/byport/80
