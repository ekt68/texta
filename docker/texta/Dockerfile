FROM ubuntu:latest

ENV LANG C.UTF-8

RUN adduser --disabled-password --gecos '' texta

#RUN set -x \
#        && apt-get update \
#        && apt-get install -y --no-install-recommends \
#         git python-dev build-essential manpages-dev libblas-dev liblapack-dev libatlas-base-dev gfortran

RUN set -x \
    && apt-get update \
    && apt-get install -y --no-install-recommends python3 python3-dev git python3-pip swig gcc libpulse-dev

RUN apt-get install -y curl
RUN apt-get install -y authbind
RUN touch /etc/authbind/byport/80
RUN chmod 777 /etc/authbind/byport/80

RUN pip3 install --upgrade pip

<<<<<<< HEAD
RUN pip install --upgrade pip
=======
RUN pip3 install setuptools
RUN pip3 install wheel
RUN pip3 install requests
RUN pip3 install numpy
RUN pip3 install cython
RUN pip3 install scipy
RUN pip3 install sklearn
RUN pip3 install gensim
RUN pip3 install django==2.0.2
RUN pip3 install pathlib
RUN pip3 install dateutils
RUN pip3 install sympy
RUN pip3 install textract
RUN pip3 install elasticsearch

>>>>>>> aef8dcd1

RUN git clone https://github.com/texta-tk/texta.git
WORKDIR texta
RUN git checkout dev
RUN pip3 install -r requirements.txt
RUN python3 migrate.py


RUN echo "from django.contrib.auth.models import User; User.objects.create_superuser('admin', 'admin@example.com', '1234')" | python3 manage.py shell

WORKDIR ..

RUN mv texta /home/texta
RUN chown -R texta:texta /home/texta/texta

EXPOSE 80

USER texta
WORKDIR /home/texta/texta

ADD settings.py texta

CMD ["authbind", "--deep", "python3", "manage.py", "runserver", "0.0.0.0:80"]<|MERGE_RESOLUTION|>--- conflicted
+++ resolved
@@ -20,9 +20,6 @@
 
 RUN pip3 install --upgrade pip
 
-<<<<<<< HEAD
-RUN pip install --upgrade pip
-=======
 RUN pip3 install setuptools
 RUN pip3 install wheel
 RUN pip3 install requests
@@ -38,7 +35,6 @@
 RUN pip3 install textract
 RUN pip3 install elasticsearch
 
->>>>>>> aef8dcd1
 
 RUN git clone https://github.com/texta-tk/texta.git
 WORKDIR texta
