--- conflicted
+++ resolved
@@ -2,10 +2,7 @@
 import glob
 from itertools import product
 import numpy as np
-<<<<<<< HEAD
 from django.core import serializers
-=======
->>>>>>> a867c336
 
 import matplotlib
 # For non-GUI rendering
