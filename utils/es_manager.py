--- conflicted
+++ resolved
@@ -28,14 +28,9 @@
     """ Manage Elasticsearch operations and interface
     """
 
-<<<<<<< HEAD
-    TEXTA_RESERVED = []
-    TEXTA_META_FIELDS = ['_es_id']
-    HEADERS = HEADERS
-=======
     HEADERS = HEADERS
     TEXTA_RESERVED = ['texta_facts']
->>>>>>> a715516e
+    TEXTA_META_FIELDS = ['_es_id']
 
     # Redefine requests if LDAP authentication is used
     if es_use_ldap:
