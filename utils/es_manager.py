--- conflicted
+++ resolved
@@ -43,13 +43,7 @@
         self.active_datasets = active_datasets
         self.combined_query = None
         self._facts_map = None
-<<<<<<< HEAD
-        self.es_cache = ES_Cache()
-        self.clear_readonly_block()
-    
-=======
-
->>>>>>> bbf07fcc
+
     def stringify_datasets(self):
         indices = [dataset.index for dataset in self.active_datasets]
         index_string = ','.join(indices)
@@ -564,11 +558,7 @@
 
 
     def clear_readonly_block(self):
-<<<<<<< HEAD
         '''changes the property read_only_allow_delete of an index to False'''
-=======
-        """changes read_only_allow_delete to False"""
->>>>>>> bbf07fcc
         data = {"index":{"blocks":{"read_only_allow_delete":"false"}}}
         url = "{0}/{1}/_settings".format(self.es_url, self.stringify_datasets())
         response = self.plain_put(url, json.dumps(data))
