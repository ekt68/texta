# -*- coding: utf8 -*-
from __future__ import print_function
import json
import re
import copy
import requests
from collections import defaultdict
import sys
import time
from functools import reduce

if 'django' in sys.modules: # Import django-stuff only if imported from the django application / prevent errors when importing from scripts
    from conceptualiser.models import Concept
    from conceptualiser.models import TermConcept
    from utils.log_manager import LogManager
    from lexicon_miner.models import Word,Lexicon

from utils.query_builder import QueryBuilder
from texta.settings import es_url, es_use_ldap, es_ldap_user, es_ldap_password, FACT_PROPERTIES

# Need to update index.max_inner_result_window to increase
HEADERS = {'Content-Type': 'application/json'}

class Singleton(type):
    _instances = {}
    def __call__(cls, *args, **kwargs):
        if cls not in cls._instances:
            cls._instances[cls] = super(Singleton, cls).__call__(*args, **kwargs)
        return cls._instances[cls]


class ES_Cache:
    """ ES Cache for facts index
    """
    __metaclass__ = Singleton

    MAX_LIMIT = 10000

    def __init__(self):
        self._cache = {}
        self._last_used = []

    def cache_hit(self, q):
        return q in self._cache

    def get_data(self, q):
        self._update_usage(q)
        return self._cache[q]

    def _update_usage(self, q):
        if q in self._last_used:
            self._last_used.remove(q)
        self._last_used.insert(0, q)

    def _check_limit(self):
        # If is over limit, clean 1/3 of last used data
        if len(self._last_used) > self.MAX_LIMIT:
            keep_index = int(self.MAX_LIMIT * 0.66)
            for i in self._last_used[keep_index:]:
                del self._cache[i]
            self._last_used = self._last_used[0:keep_index]

    def set_data(self, q, data):
        self._cache[q] = data
        self._update_usage(q)
        self._check_limit()

    def clean_cache(self):
        self._cache = {}
        self._last_used = []


class ES_Manager:
    """ Manage Elasticsearch operations and interface
    """

    TEXTA_RESERVED = []
    HEADERS = HEADERS
    #TEXTA_RESERVED = ['texta_facts']

    # Redefine requests if LDAP authentication is used
    if es_use_ldap:
        requests = requests.Session()
        requests.auth = (es_ldap_user, es_ldap_password)
    else:
        requests = requests

    def __init__(self, index, mapping, url=None):
        self.es_url = url if url else es_url
        self.index = index
        self.mapping = mapping
        self.combined_query = None
        self._facts_map = None
        self.es_cache = ES_Cache()

    def bulk_post_update_documents(self, documents, ids):
        '''Do both plain_post_bulk and _update_by_query'''
        data = ''
        
        for i,_id in enumerate(ids):
            data += json.dumps({"update": {"_id": _id, "_type": self.mapping, "_index": self.index}})+'\n'
            data += json.dumps({"doc": documents[i]})+'\n'
        
        response = self.plain_post_bulk(self.es_url, data)
        response = self._update_by_query()
        return response

    def bulk_post_documents(self, documents, ids):
        '''Do just plain_post_bulk'''
        data = ''
        
        for i,_id in enumerate(ids):
            data += json.dumps({"update": {"_id": _id, "_type": self.mapping, "_index": self.index}})+'\n'
            data += json.dumps({"doc": documents[i]})+'\n'
        
        response = self.plain_post_bulk(self.es_url, data)
        return response

    def update_documents(self):
        '''Do just _update_by_query'''
        response = self._update_by_query()
        return response

    def update_mapping_structure(self, new_field, new_field_properties):
        url = '{0}/{1}/_mappings/{2}'.format(self.es_url, self.index ,self.mapping)
        response = self.plain_get(url)
        properties = response[self.index]['mappings'][self.mapping]['properties']
        
        if new_field not in properties:
            properties[new_field] = new_field_properties
        
        if 'texta_facts' not in properties:
            properties['texta_facts'] = FACT_PROPERTIES
        
        properties = {'properties': properties}
        
        response = self.plain_put(url, json.dumps(properties))
        return response

    def _update_by_query(self):
        response = self.plain_post('{0}/{1}/_update_by_query?refresh&conflicts=proceed'.format(self.es_url, self.index))
        return response

    def check_if_field_has_facts(self, sub_fields):
        """ Check if field is associate with facts in Elasticsearch
        """
        doc_type = self.mapping.lower()
        field_path = [s.lower() for s in sub_fields]
        doc_path = '.'.join(field_path)

        request_url = '{0}/{1}/{2}/_count'.format(es_url, self.index, self.mapping)
        base_query = {"query": {"bool": {"filter": {'and': []}}}}
        base_query = {'query': {'nested': {'path': 'texta_facts', 'query': {'bool': {'filter': []}}}}}  # {'match':{'texta_facts.fact':'superhero'}}}}}
        #base_query['query']['bool']['filter']['and'].append({"term": {'facts.doc_type': doc_type}})
        #base_query['query']['bool']['filter']['and'].append({"term": {'facts.doc_path': doc_path}})
        base_query['query']['nested']['query']['bool']['filter'].append({'term': {'texta_facts.doc_path': doc_path}})

        has_facts = self._field_has_facts(request_url, base_query)
        has_fact_str_val = self._field_has_fact_vals(request_url, base_query, 'texta_facts.str_val')
        has_fact_num_val = self._field_has_fact_vals(request_url, base_query, 'texta_facts.num_val')

        return has_facts, has_fact_str_val, has_fact_num_val

    def _field_has_facts(self, url, query):
        query = copy.deepcopy(query)
        query['query']['nested']['query']['bool']['filter'].append({'exists': {'field': 'texta_facts.fact'}})

        query = json.dumps(query)
        response = self.requests.post(url, data=query, headers=HEADERS).json()
        return 'count' in response and response['count'] > 0

    def _field_has_fact_vals(self, url, query, value_field_name):
        query = copy.deepcopy(query)
        query['query']['nested']['query']['bool']['filter'].append({'exists': {'field': value_field_name}})
        query = json.dumps(query)

        response = self.requests.post(url, data=query, headers=HEADERS).json()
        return 'count' in response and response['count'] > 0

    def _decode_mapping_structure(self, structure, root_path=list()):
        """ Decode mapping structure (nested dictionary) to a flat structure
        """
        mapping_data = []

        for item in structure.items():
            if item[0] in self.TEXTA_RESERVED:
                continue
            if 'properties' in item[1] and 'type' not in item[1]: #added+
                sub_structure = item[1]['properties']
                path_list = root_path[:]
                path_list.append(item[0])
                sub_mapping = self._decode_mapping_structure(sub_structure, root_path=path_list)
                mapping_data.extend(sub_mapping)

            elif 'properties' in item[1] and 'type' in item[1]: # for dealing with facts
                sub_structure = item[1]['properties']
                path_list = root_path[:]
                path_list.append(item[0])
                sub_mapping = [{'path': item[0], 'type': u'string'}]
                mapping_data.extend(sub_mapping)

            else:
                path_list = root_path[:]
                path_list.append(item[0])
                path = '.'.join(path_list)
                data = {'path': path, 'type': item[1]['type']}
                mapping_data.append(data)

        return mapping_data

    @staticmethod
    def plain_get(url):
        return ES_Manager.requests.get(url, headers=HEADERS).json()

    @staticmethod
    def plain_post(url, data=None):
        return ES_Manager.requests.post(url, data=data, headers=HEADERS).json()

    @staticmethod
    def plain_post_bulk(url, data):
        return ES_Manager.requests.post('{0}/_bulk'.format(url), data=data, headers=HEADERS).json()

    @staticmethod
    def plain_put(url, data=None):
        return ES_Manager.requests.put(url, data=data, headers=HEADERS).json()

    @staticmethod
    def plain_delete(url, data=None):
        return ES_Manager.requests.delete(url, data=data, headers=HEADERS).json()

    @staticmethod
    def plain_search(es_url, dataset, mapping, query):
        return ES_Manager.requests.post(es_url+'/'+dataset+'/'+mapping+'/_search',data=json.dumps(query), headers=HEADERS).json()

    @staticmethod
    def plain_multisearch(es_url, dataset, mapping, data):
        responses = ES_Manager.requests.post(es_url+'/'+dataset+'/'+mapping+'/_msearch',data='\n'.join(data)+'\n', headers=HEADERS).json()
        if 'responses' in responses:
            return responses['responses']
        else:
            return []

    @staticmethod
    def plain_scroll(es_url, dataset, mapping, query, expiration_str='1m'):
        return ES_Manager.requests.post(es_url+'/'+dataset+'/'+mapping+'/_search?scroll='+expiration_str, data=query, headers=HEADERS).json()

    @staticmethod
    def delete_index(index):
        url = '{0}/{1}'.format(es_url, index)
        ES_Manager.requests.delete(url, headers=HEADERS)
        return True

    def get_mapped_fields(self):
        """ Get flat structure of fields from Elasticsearch mapping
        """
        mapping_data = []
        if self.index:
            mapping_structure = self.requests.get(es_url+'/'+self.index, headers=HEADERS).json()[self.index]['mappings'][self.mapping]['properties']
            mapping_data = self._decode_mapping_structure(mapping_structure)

        return mapping_data

    def get_column_names(self):
        """ Get Column names from flat mapping structure
            Returns: sorted list of names
        """
        mapped_fields = self.get_mapped_fields()
        column_names = [c['path'] for c in mapped_fields if not self._is_reserved_field(c['path'])]
        column_names.sort()
        return column_names

    def _is_reserved_field(self, field_name):
        """ Check if a field is a TEXTA reserved name
        """
        reserved = False
        for r in self.TEXTA_RESERVED:
            if r in field_name:
                reserved = True
        return reserved

    def build(self, es_params):
        self.combined_query = QueryBuilder(es_params).query

    def get_combined_query(self):
        return self.combined_query

    def load_combined_query(self, combined_query):
        self.combined_query = combined_query

    def set_query_parameter(self, key, value):
        """ Set query[key] = value in the main query structure
        """
        self.combined_query['main'][key] = value

    def _check_if_qmain_is_empty(self):
        _must = len(self.combined_query['main']["query"]["bool"]["must"])
        _should = len(self.combined_query['main']["query"]["bool"]["should"])
        _must_not = len(self.combined_query['main']["query"]["bool"]["must_not"])
        return _must == 0 and _should == 0 and _must_not == 0

    def _check_if_qfacts_is_empty(self):
        _include = self.combined_query['facts']['total_include']
        _exclude = self.combined_query['facts']['total_exclude']
        return _include == 0 and _exclude == 0

    def is_combined_query_empty(self):
        _empty_facts = self._check_if_qmain_is_empty()
        _empty_main = self._check_if_qfacts_is_empty()
        return _empty_facts and _empty_main

    @staticmethod
    def _merge_maps(temp_map_list, union=False):
        final_map = {}
        key_set_list = [set(m.keys()) for m in temp_map_list]
        if union:
            intersection_set = reduce(lambda a, b: a | b, key_set_list)
        else:
            intersection_set = reduce(lambda a, b: a & b, key_set_list)
        # Merge all maps:
        for k in intersection_set:
            for m in temp_map_list:
                if k not in final_map:
                    final_map[k] = {}
                for sub_k in m[k]:
                    if sub_k not in final_map[k]:
                        final_map[k][sub_k] = []
                    final_map[k][sub_k].extend(m[k][sub_k])
        return final_map

    def _get_restricted_facts(self, doc_ids, max_size=500):
        facts_map = {'include': {}, 'exclude': {}, 'has_include': False, 'has_exclude': False}
        if not self._check_if_qfacts_is_empty():
            q_facts = self.combined_query['facts']
            if q_facts['total_include'] > 0:
                # Include queries should be merged with intersection of their doc_ids
                temp_map_list = []
                for sub_q in q_facts['include']:
                    q = {"query": sub_q['query']}
                    q['query']['bool']['filter'] = {'and': []}
                    q['query']['bool']['filter']['and'].append({"terms": {'facts.doc_id': doc_ids}})
                    temp_map = self._get_facts_ids_map(q, max_size)
                    temp_map_list.append(temp_map)
                facts_map['include'] = self._merge_maps(temp_map_list)
                facts_map['has_include'] = True
        return facts_map

    def get_facts_map(self, doc_ids=[]):
        """ Returns facts map with doc ids and spans values
        """
        return self._get_restricted_facts(doc_ids)

    def search(self):
        """ Search
        """
        q = json.dumps(self.combined_query['main'])
        search_url = '{0}/{1}/{2}/_search'.format(es_url, self.index, self.mapping)
        response = self.requests.post(search_url, data=q, headers=HEADERS).json()
        return response

    def process_bulk(self,hits):
        data = ''
        for hit in hits:
            data += json.dumps({"delete":{"_index":self.index,"_type":self.mapping,"_id":hit['_id']}})+'\n'
        return data

    def delete(self, time_out='1m'):
        """ Deletes the selected rows
        """

        q = json.dumps(self.combined_query['main'])
        search_url = '{0}/{1}/{2}/_search?scroll={3}'.format(es_url, self.index, self.mapping, time_out)
        response = requests.post(search_url, data=q, headers=HEADERS).json()

        scroll_id = response['_scroll_id']
        l = response['hits']['total']

        # Delete initial response
        data = self.process_bulk(response['hits']['hits'])
        delete_url = '{0}/{1}/{2}/_bulk'.format(es_url, self.index, self.mapping)
        deleted = requests.post(delete_url, data=data, headers=HEADERS)
        while l > 0:
            response = self.scroll(scroll_id=scroll_id, time_out=time_out)
            l = len(response['hits']['hits'])
            scroll_id = response['_scroll_id']

            data = self.process_bulk(response['hits']['hits'])
            delete_url = '{0}/{1}/{2}/_bulk'.format(es_url, self.index, self.mapping)
            deleted = requests.post(delete_url, data=data, headers=HEADERS)

        return True

    def scroll(self, scroll_id=None, time_out='1m', id_scroll=False, field_scroll=False, size=100, match_all=False):
        """ Search and Scroll
        """
        if scroll_id:
            q = json.dumps({"scroll": time_out, "scroll_id": scroll_id})
            search_url = '{0}/_search/scroll'.format(es_url)
        else:
            if match_all == True:
                q = {}
            else:
                q = self.combined_query['main']
            q['size'] = size
            search_url = '{0}/{1}/{2}/_search?scroll={3}'.format(es_url, self.index, self.mapping, time_out)

            if id_scroll:
                q['_source'] = 'false'
            elif field_scroll:
                q['_source'] = field_scroll

            q = json.dumps(q)

        response = self.requests.post(search_url, data=q, headers=HEADERS).json()
        return response

    def get_total_documents(self):
        q = self.combined_query['main']
        total = self.plain_search(self.es_url, self.index, self.mapping, q)['hits']['total']
        return int(total)

    @staticmethod
    def get_indices():
        url = '{0}/_cat/indices?format=json'.format(es_url)
        response = ES_Manager.requests.get(url, headers=HEADERS).json()
        return sorted([{'index':i['index'],'status':i['status'],'docs_count':i['docs.count'],'store_size':i['store.size']} for i in response], key=lambda k: k['index']) # NEW PY REQUIREMENT

    @staticmethod
    def get_mappings(index):
        url = '{0}/{1}'.format(es_url, index)
        response = ES_Manager.requests.get(url, headers=HEADERS).json()

        return sorted([mapping for mapping in response[index]['mappings']])

    @staticmethod
    def open_index(index):
        url = '{0}/{1}/_open'.format(es_url, index)
        response = ES_Manager.requests.post(url, headers=HEADERS).json()
        return response

    @staticmethod
    def close_index(index):
        url = '{0}/{1}/_close'.format(es_url, index)
        response = ES_Manager.requests.post(url, headers=HEADERS).json()
        return response

    def merge_combined_query_with_query_dict(self, query_dict):
        """ Merge the current query with the provided query
            Merges the dictonaries entry-wise and uses conjunction in boolean queries, where needed. Alters the current query in place.
        """

        try:
            query_dict['main']['query']['bool']
        except:
            raise Exception('Incompatible queries.')

        if 'must' in query_dict['main']['query']['bool'] and query_dict['main']['query']['bool']['must']:
            for constraint in query_dict['main']['query']['bool']['must']:
                self.combined_query['main']['query']['bool']['must'].append(constraint)
        if 'should' in query_dict['main']['query']['bool'] and query_dict['main']['query']['bool']['should']:
            if len(query_dict['main']['query']['bool']['should']) > 1:
                target_list = []
                self.combined_query['main']['query']['bool']['must'].append({'or':target_list})
            else:
                target_list = self.combined_query['main']['query']['bool']['must']
            for constraint in query_dict['main']['query']['bool']['should']:
                target_list.append(constraint)
        if 'must_not' in query_dict['main']['query']['bool'] and query_dict['main']['query']['bool']['must_not']:
            for constraint in query_dict['main']['query']['bool']['must_not']:
                self.combined_query['main']['query']['bool']['must_not'].append(constraint)

    def more_like_this_search(self,fields,stopwords=[],docs_accepted=[],docs_rejected=[],handle_negatives='ignore'):

        # Get ids from basic search
        docs_search = self._scroll_doc_ids()
        # Combine ids from basic search and mlt search
        docs_combined = list(set().union(docs_search,docs_accepted))

        mlt = {
            "more_like_this": {
                "fields" : fields,
                "like" : self._add_doc_ids_to_query(docs_combined),
                "min_term_freq" : 1,
                "max_query_terms" : 12,
            }
        }

        if stopwords:
            mlt["more_like_this"]["stop_words"] = stopwords

        highlight_fields = {}
        for field in fields:
            highlight_fields[field] = {}

        query = {
            "query":{
                "bool":{
                    "must":[mlt]
                }
            },
            "size":10,
            "highlight" : {
                "pre_tags" : ["<b>"],
                "post_tags" : ["</b>"],
                "fields" : highlight_fields
            }
        }

        if docs_rejected:
            if handle_negatives == 'unlike':
                mlt["more_like_this"]["unlike"] = self._add_doc_ids_to_query(docs_rejected)
            elif handle_negatives == 'ignore':
                rejected = [{'ids':{'values':docs_rejected}}]
                query["query"]["bool"]["must_not"] = rejected

        response = ES_Manager.plain_search(self.es_url, self.index, self.mapping, query)

        return response


    def _add_doc_ids_to_query(self,ids):
        return [{"_index" : self.index, "_type" : self.mapping, "_id" : id} for id in ids]


    def _scroll_doc_ids(self,limit=500):
        ids = []

        response = self.scroll(id_scroll=True, size=100)
        scroll_id = response['_scroll_id']
        hits = response['hits']['hits']

        while hits:
            hits = response['hits']['hits']
            for hit in hits:
                ids.append(hit['_id'])
                if len(ids) == limit:
                    return ids
            response = self.scroll(scroll_id=scroll_id)
            scroll_id = response['_scroll_id']

        return ids


    def perform_queries(self,queries):
        response = ES_Manager.plain_multisearch(self.es_url, self.index, self.mapping, queries)
        return response


    def get_extreme_dates(self,field):
        query = {"aggs":{"max_date":{"max":{"field":field}},"min_date":{"min":{"field":field}}}}
        url = "{0}/{1}/{2}/_search".format(self.es_url, self.index, self.mapping)
        response = requests.post(url, data=json.dumps(query), headers=HEADERS).json()
        aggs = response["aggregations"]
        return aggs["min_date"]["value_as_string"],aggs["max_date"]["value_as_string"]

    def clear_readonly_block(self):
        '''changes read_only_allow_delete to False'''
        data = {"index":{"blocks":{"read_only_allow_delete":"false"}}}
        url = "{0}/{1}/_settings".format(self.es_url, self.index)
        response = self.plain_put(url, json.dumps(data))
        return response
<<<<<<< HEAD

=======
>>>>>>> 6a40ab6e
<|MERGE_RESOLUTION|>--- conflicted
+++ resolved
@@ -558,7 +558,3 @@
         url = "{0}/{1}/_settings".format(self.es_url, self.index)
         response = self.plain_put(url, json.dumps(data))
         return response
-<<<<<<< HEAD
-
-=======
->>>>>>> 6a40ab6e
